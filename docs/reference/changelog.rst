.. _changelog:

#########
Changelog
#########


Develop
-----------------
<<<<<<< HEAD
* [FEATURE] Add new expectation expect_table_row_count_to_equal_other_table for
 SqlAlchemyDataset
=======
* [FEATURE] A profiler that builds suites from JSONSchema files.
>>>>>>> 5c98cdc0

0.11.5
-----------------
* [FEATURE] Add support for expect_column_values_to_match_regex_list exception for Spark backend
* [ENHANCEMENT] Added 3 new usage stats events: "cli.new_ds_choice", "data_context.add_datasource", and "datasource.sqlalchemy.connect"
* [ENHANCEMENT] Support platform_specific_separator flag for TupleS3StoreBackend prefix
* [ENHANCEMENT] Allow environment substitution in config_variables.yml
* [BUGFIX] fixed issue where calling head() on a SqlAlchemyDataset would fail if the underlying table is empty
* [BUGFIX] fixed bug in rounding of mostly argument to nullity expectations produced by the BasicSuiteBuilderProfiler
* [DOCS] New How-to guide: How to add a Validation Operator (+ updated in Validation Operator doc strings)
* [FEATURE] Auto-install Python DB packages.  If the required packages for a DB library are not installed, GE will offer the user to install them, without exiting CLI.
* [ENHANCEMENT] Implement "column_quantiles" for MySQL (via a compound SQLAlchemy query, since MySQL does not support "percentile_disc").

0.11.4
-----------------
* [BUGIFX] Fixed an error that crashed the CLI when called in an environment with neither SQLAlchemy nor google.auth installed

0.11.3
-----------------
* [ENHANCEMENT] Removed the misleading scary "Site doesn't exist or is inaccessible" message that the CLI displayed before building Data Docs for the first time.
* [ENHANCEMENT] Catch sqlalchemy.exc.ArgumentError and google.auth.exceptions.GoogleAuthError in SqlAlchemyDatasource __init__ and re-raise them as DatasourceInitializationError - this allows the CLI to execute its retry logic when users provide a malformed SQLAlchemy URL or attempt to connect to a BigQuery project without having proper authentication.
* [BUGFIX] Fixed issue where the URL of the Glossary of Expectations article in the auto-generated suite edit notebook was wrong (out of date) (#1557).
* [BUGFIX] Use renderer_type to set paths in jinja templates instead of utm_medium since utm_medium is optional
* [ENHANCEMENT] Bring in custom_views_directory in DefaultJinjaView to enable custom jinja templates stored in plugins dir
* [BUGFIX] fixed glossary links in walkthrough modal, README, CTA button, scaffold notebook
* [BUGFIX] Improved TupleGCSStoreBackend configurability (#1398 #1399)
* [BUGFIX] Data Docs: switch bootstrap-table-filter-control.min.js to CDN
* [ENHANCEMENT] BasicSuiteBuilderProfiler now rounds mostly values for readability
* [DOCS] Add AutoAPI as the primary source for API Reference docs.

0.11.2
-----------------
* [FEATURE] Add support for expect_volumn_values_to_match_json_schema exception for Spark backend (thanks @chipmyersjr!)
* [ENHANCEMENT] Add formatted __repr__ for ValidationOperatorResult
* [ENHANCEMENT] add option to suppress logging when getting expectation suite
* [BUGFIX] Fix object name construction when calling SqlAlchemyDataset.head (thanks @mascah!)
* [BUGFIX] Fixed bug where evaluation parameters used in arithmetic expressions would not be identified as upstream dependencies.
* [BUGFIX] Fix issue where DatabaseStoreBackend threw IntegrityError when storing same metric twice
* [FEATURE] Added new cli upgrade helper to help facilitate upgrading projects to be compatible with GE 0.11.
  See :ref:`upgrading_to_0.11` for more info.
* [BUGFIX] Fixed bug preventing GCS Data Docs sites to cleaned
* [BUGFIX] Correct doc link in checkpoint yml
* [BUGFIX] Fixed issue where CLI checkpoint list truncated names (#1518)
* [BUGFIX] Fix S3 Batch Kwargs Generator incorrect migration to new build_batch_kwargs API
* [BUGFIX] Fix missing images in data docs walkthrough modal
* [BUGFIX] Fix bug in checkpoints that was causing incorrect run_time to be set
* [BUGFIX] Fix issue where data docs could remove trailing zeros from values when low precision was requested

0.11.1
-----------------
* [BUGFIX] Fixed bug that was caused by comparison between timezone aware and non-aware datetimes
* [DOCS] Updated docs with info on typed run ids and validation operator results
* [BUGFIX] Update call-to-action buttons on index page with correct URLs

0.11.0
-----------------
* [BREAKING] ``run_id`` is now typed using the new ``RunIdentifier`` class, which consists of a ``run_time`` and
  ``run_name``. Existing projects that have Expectation Suite Validation Results must be migrated.
  See :ref:`upgrading_to_0.11` for instructions.
* [BREAKING] ``ValidationMetric`` and ``ValidationMetricIdentifier`` objects now have a ``data_asset_name`` attribute.
  Existing projects with evaluation parameter stores that have database backends must be migrated.
  See :ref:`upgrading_to_0.11` for instructions.
* [BREAKING] ``ValidationOperator.run`` now returns an instance of new type, ``ValidationOperatorResult`` (instead of a
  dictionary). If your code uses output from Validation Operators, it must be updated.
* Major update to the styling and organization of documentation! Watch for more content and reorganization as we continue to improve the documentation experience with Great Expectations.
* [FEATURE] Data Docs: redesigned index page with paginated/sortable/searchable/filterable tables
* [FEATURE] Data Docs: searchable tables on Expectation Suite Validation Result pages
* ``data_asset_name`` is now added to batch_kwargs by batch_kwargs_generators (if available) and surfaced in Data Docs
* Renamed all ``generator_asset`` parameters to ``data_asset_name``
* Updated the dateutil dependency
* Added experimental QueryStore
* Removed deprecated cli tap command
* Added of 0.11 upgrade helper
* Corrected Scaffold maturity language in notebook to Experimental
* Updated the installation/configuration documentation for Snowflake users
* [ENHANCEMENT] Improved error messages for misconfigured checkpoints.
* [BUGFIX] Fixed bug that could cause some substituted variables in DataContext config to be saved to `great_expectations.yml`

0.10.12
-----------------
* [DOCS] Improved help for CLI `checkpoint` command
* [BUGFIX] BasicSuiteBuilderProfiler could include extra expectations when only some expectations were selected (#1422)
* [FEATURE] add support for `expect_multicolumn_values_to_be_unique` and `expect_column_pair_values_A_to_be_greater_than_B`
  to `Spark`. Thanks @WilliamWsyHK!
* [ENHANCEMENT] Allow a dictionary of variables can be passed to the DataContext constructor to allow override
  config variables at runtime. Thanks @balexander!
* [FEATURE] add support for `expect_column_pair_values_A_to_be_greater_than_B` to `Spark`.
* [BUGFIX] Remove SQLAlchemy typehints to avoid requiring library (thanks @mzjp2)!
* [BUGFIX] Fix issue where quantile boundaries could not be set to zero. Thanks @kokes!

0.10.11
-----------------
* Bugfix: build_data_docs list_keys for GCS returns keys and when empty a more user friendly message
* ENHANCEMENT: Enable Redshift Quantile Profiling


0.10.10
-----------------
* Removed out-of-date Airflow integration examples. This repo provides a comprehensive example of Airflow integration: `#GE Airflow Example <https://github.com/superconductive/ge_tutorials>`_
* Bugfix suite scaffold notebook now has correct suite name in first markdown cell.
* Bugfix: fixed an example in the custom expectations documentation article - "result" key was missing in the returned dictionary
* Data Docs Bugfix: template string substitution is now done using .safe_substitute(), to handle cases where string templates
  or substitution params have extraneous $ signs. Also added logic to handle templates where intended output has groupings of 2 or more $ signs
* Docs fix: fix in yml for example action_list_operator for metrics
* GE is now auto-linted using Black

-----------------

* DataContext.get_docs_sites_urls now raises error if non-existent site_name is specified
* Bugfix for the CLI command `docs build` ignoring the --site_name argument (#1378)
* Bugfix and refactor for `datasource delete` CLI command (#1386) @mzjp2
* Instantiate datasources and validate config only when datasource is used (#1374) @mzjp2
* suite delete changed from an optional argument to a required one
* bugfix for uploading objects to GCP #1393
* added a new usage stats event for the case when a data context is created through CLI
* tuplefilestore backend, expectationstore backend remove_key bugs fixed
* no url is returned on empty data_docs site
* return url for resource only if key exists
* Test added for the period special char case
* updated checkpoint module to not require sqlalchemy
* added BigQuery as an option in the list of databases in the CLI
* added special cases for handling BigQuery - table names are already qualified with schema name, so we must make sure that we do not prepend the schema name twice
* changed the prompt for the name of the temp table in BigQuery in the CLI to hint that a fully qualified name (project.dataset.table) should be provided
* Bugfix for: expect_column_quantile_values_to_be_between expectation throws an "unexpected keyword WITHIN" on BigQuery (#1391)

0.10.8
-----------------
* added support for overriding the default jupyter command via a GE_JUPYTER_COMMAND environment variable (#1347) @nehiljain
* Bugfix for checkpoint missing template (#1379)

0.10.7
-----------------
* crud delete suite bug fix

0.10.6
-----------------

* Checkpoints: a new feature to ease deployment of suites into your pipelines
  - DataContext.list_checkpoints() returns a list of checkpoint names found in the project
  - DataContext.get_checkpoint() returns a validated dictionary loaded from yml
  - new cli commands
    - `checkpoint new`
    - `checkpoint list`
    - `checkpoint run`
    - `checkpoint script`
* marked cli `tap` commands as deprecating on next release
* marked cli `validation-operator run` command as deprecating
* internal improvements in the cli code
* Improve UpdateDataDocsAction docs

0.10.5
-----------------

* improvements to ge.read_json tests
* tidy up the changelog

  - Fix bullet list spacing issues
  - Fix 0.10. formatting
  - Drop roadmap_and_changelog.rst and move changelog.rst to the top level of the table of contents
* DataContext.run_validation_operator() now raises a DataContextError if:
  - no batches are passed
  - batches are of the the wrong type
  - no matching validation operator is found in the project
* Clarified scaffolding language in scaffold notebook
* DataContext.create() adds an additional directory: `checkpoints`
* Marked tap command for deprecation in next major release

0.10.4
-----------------
* consolidated error handling in CLI DataContext loading
* new cli command `suite scaffold` to speed up creation of suites
* new cli command `suite demo` that creates an example suite
* Update bigquery.rst `#1330 <https://github.com/great-expectations/great_expectations/issues/1330>`_
* Fix datetime reference in create_expectations.rst `#1321 <https://github.com/great-expectations/great_expectations/issues/1321>`_ Thanks @jschendel !
* Update issue templates
* CLI command experimental decorator
* Update style_guide.rst
* Add pull request template
* Use pickle to generate hash for dataframes with unhashable objects. `#1315 <https://github.com/great-expectations/great_expectations/issues/1315>`_ Thanks @shahinism !
* Unpin pytest

0.10.3
-----------------
* Use pickle to generate hash for dataframes with unhashable objects.

0.10.2
-----------------
* renamed NotebookRenderer to SuiteEditNotebookRenderer
* SuiteEditNotebookRenderer now lints using black
* New SuiteScaffoldNotebookRenderer renderer to expedite suite creation
* removed autopep8 dependency
* bugfix: extra backslash in S3 urls if store was configured without a prefix `#1314 <https://github.com/great-expectations/great_expectations/issues/1314>`_

0.10.1
-----------------
* removing bootstrap scrollspy on table of contents `#1282 <https://github.com/great-expectations/great_expectations/issues/1282>`_
* Silently tolerate connection timeout during usage stats reporting

0.10.0
-----------------
* (BREAKING) Clarified API language: renamed all ``generator`` parameters and methods to the more correct ``batch_kwargs_generator`` language. Existing projects may require simple migration steps. See :ref:`Upgrading to 0.10.x` for instructions.
* Adds anonymized usage statistics to Great Expectations. See this article for details: :ref:`Usage Statistics`.
* CLI: improve look/consistency of ``docs list``, ``suite list``, and ``datasource list`` output; add ``store list`` and ``validation-operator list`` commands.
* New SuiteBuilderProfiler that facilitates faster suite generation by allowing columns to be profiled
* Added two convenience methods to ExpectationSuite: get_table_expectations & get_column_expectations
* Added optional profiler_configuration to DataContext.profile() and DataAsset.profile()
* Added list_available_expectation_types() to DataAsset

0.9.11
-----------------
* Add evaluation parameters support in WarningAndFailureExpectationSuitesValidationOperator `#1284 <https://github.com/great-expectations/great_expectations/issues/1284>`_ thanks `@balexander <https://github.com/balexander>`_
* Fix compatibility with MS SQL Server. `#1269 <https://github.com/great-expectations/great_expectations/issues/1269>`_ thanks `@kepiej <https://github.com/kepiej>`_
* Bug fixes for query_generator `#1292 <https://github.com/great-expectations/great_expectations/issues/1292>`_ thanks `@ian-whitestone <https://github.com/ian-whitestone>`_

0.9.10
-----------------
* Data Docs: improve configurability of site_section_builders
* TupleFilesystemStoreBackend now ignore `.ipynb_checkpoints` directories `#1203 <https://github.com/great-expectations/great_expectations/issues/1203>`_
* bugfix for Data Docs links encoding on S3 `#1235 <https://github.com/great-expectations/great_expectations/issues/1235>`_

0.9.9
-----------------
* Allow evaluation parameters support in run_validation_operator
* Add log_level parameter to jupyter_ux.setup_notebook_logging.
* Add experimental display_profiled_column_evrs_as_section and display_column_evrs_as_section methods, with a minor (nonbreaking) refactor to create a new _render_for_jupyter method.
* Allow selection of site in UpdateDataDocsAction with new arg target_site_names in great_expectations.yml
* Fix issue with regular expression support in BigQuery (#1244)

0.9.8
-----------------
* Allow basic operations in evaluation parameters, with or without evaluation parameters.
* When unexpected exceptions occur (e.g., during data docs rendering), the user will see detailed error messages, providing information about the specific issue as well as the stack trace.
* Remove the "project new" option from the command line (since it is not implemented; users can only run "init" to create a new project).
* Update type detection for bigquery based on driver changes in pybigquery driver 0.4.14. Added a warning for users who are running an older pybigquery driver
* added execution tests to the NotebookRenderer to mitigate codegen risks
* Add option "persist", true by default, for SparkDFDataset to persist the DataFrame it is passed. This addresses #1133 in a deeper way (thanks @tejsvirai for the robust debugging support and reproduction on spark).

  * Disabling this option should *only* be done if the user has *already* externally persisted the DataFrame, or if the dataset is too large to persist but *computations are guaranteed to be stable across jobs*.

* Enable passing dataset kwargs through datasource via dataset_options batch_kwarg.
* Fix AttributeError when validating expectations from a JSON file
* Data Docs: fix bug that was causing erratic scrolling behavior when table of contents contains many columns
* Data Docs: add ability to hide how-to buttons and related content in Data Docs

0.9.7
-----------------
* Update marshmallow dependency to >3. NOTE: as of this release, you MUST use marshamllow >3.0, which REQUIRES python 3. (`#1187 <https://github.com/great-expectations/great_expectations/issues/1187>`_) @jcampbell

  * Schema checking is now stricter for expectation suites, and data_asset_name must not be present as a top-level key in expectation suite json. It is safe to remove.
  * Similarly, datasource configuration must now adhere strictly to the required schema, including having any required credentials stored in the "credentials" dictionary.

* New beta CLI command: `tap new` that generates an executable python file to expedite deployments. (`#1193 <https://github.com/great-expectations/great_expectations/issues/1193>`_) @Aylr
* bugfix in TableBatchKwargsGenerator docs
* Added feature maturity in README (`#1203 <https://github.com/great-expectations/great_expectations/issues/1203>`_) @kyleaton
* Fix failing test that should skip if postgresql not running (`#1199 <https://github.com/great-expectations/great_expectations/issues/1199>`_) @cicdw


0.9.6
-----------------
* validate result dict when instantiating an ExpectationValidationResult (`#1133 <https://github.com/great-expectations/great_expectations/issues/1133>`_)
* DataDocs: Expectation Suite name on Validation Result pages now link to Expectation Suite page
* `great_expectations init`: cli now asks user if csv has header when adding a Spark Datasource with csv file
* Improve support for using GCP Storage Bucket as a Data Docs Site backend (thanks @hammadzz)
* fix notebook renderer handling for expectations with no column kwarg and table not in their name (`#1194 <https://github.com/great-expectations/great_expectations/issues/1194>`_)


0.9.5
-----------------
* Fixed unexpected behavior with suite edit, data docs and jupyter
* pytest pinned to 5.3.5


0.9.4
-----------------
* Update CLI `init` flow to support snowflake transient tables
* Use filename for default expectation suite name in CLI `init`
* Tables created by SqlAlchemyDataset use a shorter name with 8 hex characters of randomness instead of a full uuid
* Better error message when config substitution variable is missing
* removed an unused directory in the GE folder
* removed obsolete config error handling
* Docs typo fixes
* Jupyter notebook improvements
* `great_expectations init` improvements
* Simpler messaging in validation notebooks
* replaced hacky loop with suite list call in notebooks
* CLI suite new now supports `--empty` flag that generates an empty suite and opens a notebook
* add error handling to `init` flow for cases where user tries using a broken file


0.9.3
-----------------
* Add support for transient table creation in snowflake (#1012)
* Improve path support in TupleStoreBackend for better cross-platform compatibility
* New features on `ExpectationSuite`

  - ``add_citation()``
  - ``get_citations()``

* `SampleExpectationsDatasetProfiler` now leaves a citation containing the original batch kwargs
* `great_expectations suite edit` now uses batch_kwargs from citations if they exist
* Bugfix :: suite edit notebooks no longer blow away the existing suite while loading a batch of data
* More robust and tested logic in `suite edit`
* DataDocs: bugfixes and improvements for smaller viewports
* Bugfix :: fix for bug that crashes SampleExpectationsDatasetProfiler if unexpected_percent is of type decimal.Decimal (`#1109 <https://github.com/great-expectations/great_expectations/issues/1109>`_)


0.9.2
-----------------
* Fixes #1095
* Added a `list_expectation_suites` function to `data_context`, and a corresponding CLI function - `suite list`.
* CI no longer enforces legacy python tests.

0.9.1
------
* Bugfix for dynamic "How to Edit This Expectation Suite" command in DataDocs

0.9.0
-----------------

Version 0.9.0 is a major update to Great Expectations! The DataContext has continued to evolve into a powerful tool
for ensuring that Expectation Suites can properly represent the way users think about their data, and upgrading will
make it much easier to store and share expectation suites, and to build data docs that support your whole team.
You’ll get awesome new features including improvements to data docs look and the ability to choose and store metrics
for building flexible data quality dashboards.

The changes for version 0.9.0 fall into several broad areas:

1. Onboarding

Release 0.9.0 of Great Expectations makes it much easier to get started with the project. The `init` flow has grown
to support a much wider array of use cases and to use more natural language rather than introducing
GreatExpectations concepts earlier. You can more easily configure different backends and datasources, take advantage
of guided walkthroughs to find and profile data, and share project configurations with colleagues.

If you have already completed the `init` flow using a previous version of Great Expectations, you do not need to
rerun the command. However, **there are some small changes to your configuration that will be required**. See
:ref:`migrating_versions` for details.

2. CLI Command Improvements

With this release we have introduced a consistent naming pattern for accessing subcommands based on the noun (a
Great Expectations object like `suite` or `docs`) and verb (an action like `edit` or `new`). The new user experience
will allow us to more naturally organize access to CLI tools as new functionality is added.

3. Expectation Suite Naming and Namespace Changes

Defining shared expectation suites and validating data from different sources is much easier in this release. The
DataContext, which manages storage and configuration of expectations, validations, profiling, and data docs, no
longer requires that expectation suites live in a datasource-specific “namespace.” Instead, you should name suites
with the logical name corresponding to your data, making it easy to share them or validate against different data
sources. For example, the expectation suite "npi" for National Provider Identifier data can now be shared across
teams who access the same logical data in local systems using Pandas, on a distributed Spark cluster, or via a
relational database.

Batch Kwargs, or instructions for a datasource to build a batch of data, are similarly freed from a required
namespace, and you can more easily integrate Great Expectations into workflows where you do not need to use a
BatchKwargsGenerator (usually because you have a batch of data ready to validate, such as in a table or a known
directory).

The most noticeable impact of this API change is in the complete removal of the DataAssetIdentifier class. For
example, the `create_expectation_suite` and `get_batch` methods now no longer require a data_asset_name parameter,
relying only on the expectation_suite_name and batch_kwargs to do their job. Similarly, there is no more asset name
normalization required. See the upgrade guide for more information.

4. Metrics and Evaluation Parameter Stores

Metrics have received much more love in this release of Great Expectations! We've improved the system for declaring
evaluation parameters that support dependencies between different expectation suites, so you can easily identify a
particular field in the result of one expectation to use as the input into another. And the MetricsStore is now much
more flexible, supporting a new ValidationAction that makes it possible to select metrics from a validation result
to be saved in a database where they can power a dashboard.

5. Internal Type Changes and Improvements

Finally, in this release, we have done a lot of work under the hood to make things more robust, including updating
all of the internal objects to be more strongly typed. That change, while largely invisible to end users, paves the
way for some really exciting opportunities for extending Great Expectations as we build a bigger community around
the project.


We are really excited about this release, and encourage you to upgrade right away to take advantage of the more
flexible naming and simpler API for creating, accessing, and sharing your expectations. As always feel free to join
us on Slack for questions you don't see addressed!


0.8.9__develop
-----------------


0.8.8
-----------------
* Add support for allow_relative_error to expect_column_quantile_values_to_be_between, allowing Redshift users access
  to this expectation
* Add support for checking backend type information for datetime columns using expect_column_min_to_be_between and
  expect_column_max_to_be_between

0.8.7
-----------------
* Add support for expect_column_values_to_be_of_type for BigQuery backend (#940)
* Add image CDN for community usage stats
* Documentation improvements and fixes

0.8.6
-----------------
* Raise informative error if config variables are declared but unavailable
* Update ExpectationsStore defaults to be consistent across all FixedLengthTupleStoreBackend objects
* Add support for setting spark_options via SparkDFDatasource
* Include tail_weights by default when using build_continuous_partition_object
* Fix Redshift quantiles computation and type detection
* Allow boto3 options to be configured (#887)

0.8.5
-----------------
* BREAKING CHANGE: move all reader options from the top-level batch_kwargs object to a sub-dictionary called
  "reader_options" for SparkDFDatasource and PandasDatasource. This means it is no longer possible to specify
  supplemental reader-specific options at the top-level of `get_batch`,  `yield_batch_kwargs` or `build_batch_kwargs`
  calls, and instead, you must explicitly specify that they are reader_options, e.g. by a call such as:
  `context.yield_batch_kwargs(data_asset_name, reader_options={'encoding': 'utf-8'})`.
* BREAKING CHANGE: move all query_params from the top-level batch_kwargs object to a sub-dictionary called
  "query_params" for SqlAlchemyDatasource. This means it is no longer possible to specify supplemental query_params at
  the top-level of `get_batch`,  `yield_batch_kwargs` or `build_batch_kwargs`
  calls, and instead, you must explicitly specify that they are query_params, e.g. by a call such as:
  `context.yield_batch_kwargs(data_asset_name, query_params={'schema': 'foo'})`.
* Add support for filtering validation result suites and validation result pages to show only failed expectations in
  generated documentation
* Add support for limit parameter to batch_kwargs for all datasources: Pandas, SqlAlchemy, and SparkDF; add support
  to generators to support building batch_kwargs with limits specified.
* Include raw_query and query_params in query_generator batch_kwargs
* Rename generator keyword arguments from data_asset_name to generator_asset to avoid ambiguity with normalized names
* Consistently migrate timestamp from batch_kwargs to batch_id
* Include batch_id in validation results
* Fix issue where batch_id was not included in some generated datasets
* Fix rendering issue with expect_table_columns_to_match_ordered_list expectation
* Add support for GCP, including BigQuery and GCS
* Add support to S3 generator for retrieving directories by specifying the `directory_assets` configuration
* Fix warning regarding implicit class_name during init flow
* Expose build_generator API publicly on datasources
* Allow configuration of known extensions and return more informative message when SubdirReaderBatchKwargsGenerator cannot find
  relevant files.
* Add support for allow_relative_error on internal dataset quantile functions, and add support for
  build_continuous_partition_object in Redshift
* Fix truncated scroll bars in value_counts graphs


0.8.4.post0
----------------
* Correct a packaging issue resulting in missing notebooks in tarball release; update docs to reflect new notebook
  locations.


0.8.4
-----------------
* Improved the tutorials that walk new users through the process of creating expectations and validating data
* Changed the flow of the init command - now it creates the scaffolding of the project and adds a datasource. After
  that users can choose their path.
* Added a component with links to useful tutorials to the index page of the Data Docs website
* Improved the UX of adding a SQL datasource in the CLI - now the CLI asks for specific credentials for Postgres,
  MySQL, Redshift and Snowflake, allows continuing debugging in the config file and has better error messages
* Added batch_kwargs information to DataDocs validation results
* Fix an issue affecting file stores on Windows


0.8.3
-----------------
* Fix a bug in data-docs' rendering of mostly parameter
* Correct wording for expect_column_proportion_of_unique_values_to_be_between
* Set charset and meta tags to avoid unicode decode error in some browser/backend configurations
* Improve formatting of empirical histograms in validation result data docs
* Add support for using environment variables in `config_variables_file_path`
* Documentation improvements and corrections


0.8.2.post0
------------
* Correct a packaging issue resulting in missing css files in tarball release


0.8.2
-----------------
* Add easier support for customizing data-docs css
* Use higher precision for rendering 'mostly' parameter in data-docs; add more consistent locale-based
  formatting in data-docs
* Fix an issue causing visual overlap of large numbers of validation results in build-docs index
* Documentation fixes (thanks @DanielOliver!) and improvements
* Minor CLI wording fixes
* Improved handling of MySql temporary tables
* Improved detection of older config versions


0.8.1
-----------------
* Fix an issue where version was reported as '0+unknown'


0.8.0
-----------------

Version 0.8.0 is a significant update to Great Expectations, with many improvements focused on configurability
and usability.  See the :ref:`migrating_versions` guide for more details on specific changes, which include
several breaking changes to configs and APIs.

Highlights include:

1. Validation Operators and Actions. Validation operators make it easy to integrate GE into a variety of pipeline runners. They
   offer one-line integration that emphasizes configurability. See the :ref:`validation_operators_and_actions`
   feature guide for more information.

   - The DataContext `get_batch` method no longer treats `expectation_suite_name` or `batch_kwargs` as optional; they
     must be explicitly specified.
   - The top-level GE validate method allows more options for specifying the specific data_asset class to use.

2. First-class support for plugins in a DataContext, with several features that make it easier to configure and
   maintain DataContexts across common deployment patterns.

   - **Environments**: A DataContext can now manage :ref:`environment_and_secrets` more easily thanks to more dynamic and
     flexible variable substitution.
   - **Stores**: A new internal abstraction for DataContexts, :ref:`stores_reference`, make extending GE easier by
     consolidating logic for reading and writing resources from a database, local, or cloud storage.
   - **Types**: Utilities configured in a DataContext are now referenced using `class_name` and `module_name` throughout
     the DataContext configuration, making it easier to extend or supplement pre-built resources. For now, the "type"
     parameter is still supported but expect it to be removed in a future release.

3. Partitioners: Batch Kwargs are clarified and enhanced to help easily reference well-known chunks of data using a
   partition_id. Batch ID and Batch Fingerprint help round out support for enhanced metadata around data
   assets that GE validates. See :ref:`batch_identifiers` for more information. The `GlobReaderBatchKwargsGenerator`,
   `QueryBatchKwargsGenerator`, `S3GlobReaderBatchKwargsGenerator`, `SubdirReaderBatchKwargsGenerator`, and `TableBatchKwargsGenerator` all support partition_id for
   easily accessing data assets.

4. Other Improvements:

   - We're beginning a long process of some under-the-covers refactors designed to make GE more maintainable as we
     begin adding additional features.
   - Restructured documentation: our docs have a new structure and have been reorganized to provide space for more
     easily adding and accessing reference material. Stay tuned for additional detail.
   - The command build-documentation has been renamed build-docs and now by
     default opens the Data Docs in the users' browser.

v0.7.11
-----------------
* Fix an issue where head() lost the column name for SqlAlchemyDataset objects with a single column
* Fix logic for the 'auto' bin selection of `build_continuous_partition_object`
* Add missing jinja2 dependency
* Fix an issue with inconsistent availability of strict_min and strict_max options on expect_column_values_to_be_between
* Fix an issue where expectation suite evaluation_parameters could be overriden by values during validate operation


v0.7.10
-----------------
* Fix an issue in generated documentation where the Home button failed to return to the index
* Add S3 Generator to module docs and improve module docs formatting
* Add support for views to QueryBatchKwargsGenerator
* Add success/failure icons to index page
* Return to uniform histogram creation during profiling to avoid large partitions for internal performance reasons


v0.7.9
-----------------
* Add an S3 generator, which will introspect a configured bucket and generate batch_kwargs from identified objects
* Add support to PandasDatasource and SparkDFDatasource for reading directly from S3
* Enhance the Site Index page in documentation so that validation results are sorted and display the newest items first
  when using the default run-id scheme
* Add a new utility method, `build_continuous_partition_object` which will build partition objects using the dataset
  API and so supports any GE backend.
* Fix an issue where columns with spaces in their names caused failures in some SqlAlchemyDataset and SparkDFDataset
  expectations
* Fix an issue where generated queries including null checks failed on MSSQL (#695)
* Fix an issue where evaluation parameters passed in as a set instead of a list could cause JSON serialization problems
  for the result object (#699)


v0.7.8
-----------------
* BREAKING: slack webhook URL now must be in the profiles.yml file (treat as a secret)
* Profiler improvements:

  - Display candidate profiling data assets in alphabetical order
  - Add columns to the expectation_suite meta during profiling to support human-readable description information

* Improve handling of optional dependencies during CLI init
* Improve documentation for create_expectations notebook
* Fix several anachronistic documentation and docstring phrases (#659, #660, #668, #681; #thanks @StevenMMortimer)
* Fix data docs rendering issues:

  - documentation rendering failure from unrecognized profiled column type (#679; thanks @dinedal))
  - PY2 failure on encountering unicode (#676)


0.7.7
-----------------
* Standardize the way that plugin module loading works. DataContext will begin to use the new-style class and plugin
  identification moving forward; yml configs should specify class_name and module_name (with module_name optional for
  GE types). For now, it is possible to use the "type" parameter in configuration (as before).
* Add support for custom data_asset_type to all datasources
* Add support for strict_min and strict_max to inequality-based expectations to allow strict inequality checks
  (thanks @RoyalTS!)
* Add support for reader_method = "delta" to SparkDFDatasource
* Fix databricks generator (thanks @sspitz3!)
* Improve performance of DataContext loading by moving optional import
* Fix several memory and performance issues in SparkDFDataset.

  - Use only distinct value count instead of bringing values to driver
  - Migrate away from UDF for set membership, nullity, and regex expectations

* Fix several UI issues in the data_documentation

  - Move prescriptive dataset expectations to Overview section
  - Fix broken link on Home breadcrumb
  - Scroll follows navigation properly
  - Improved flow for long items in value_set
  - Improved testing for ValidationRenderer
  - Clarify dependencies introduced in documentation sites
  - Improve testing and documentation for site_builder, including run_id filter
  - Fix missing header in Index page and cut-off tooltip
  - Add run_id to path for validation files


0.7.6
-----------------
* New Validation Renderer! Supports turning validation results into HTML and displays differences between the expected
  and the observed attributes of a dataset.
* Data Documentation sites are now fully configurable; a data context can be configured to generate multiple
  sites built with different GE objects to support a variety of data documentation use cases. See data documentation
  guide for more detail.
* CLI now has a new top-level command, `build-documentation` that can support rendering documentation for specified
  sites and even named data assets in a specific site.
* Introduced DotDict and LooselyTypedDotDict classes that allow to enforce typing of dictionaries.
* Bug fixes: improved internal logic of rendering data documentation, slack notification, and CLI profile command when
  datasource argument was not provided.

0.7.5
-----------------
* Fix missing requirement for pypandoc brought in from markdown support for notes rendering.

0.7.4
-----------------
* Fix numerous rendering bugs and formatting issues for rendering documentation.
* Add support for pandas extension dtypes in pandas backend of expect_column_values_to_be_of_type and
  expect_column_values_to_be_in_type_list and fix bug affecting some dtype-based checks.
* Add datetime and boolean column-type detection in BasicDatasetProfiler.
* Improve BasicDatasetProfiler performance by disabling interactive evaluation when output of expectation is not
  immediately used for determining next expectations in profile.
* Add support for rendering expectation_suite and expectation_level notes from meta in docs.
* Fix minor formatting issue in readthedocs documentation.

0.7.3
-----------------
* BREAKING: Harmonize expect_column_values_to_be_of_type and expect_column_values_to_be_in_type_list semantics in
  Pandas with other backends, including support for None type and type_list parameters to support profiling.
  *These type expectations now rely exclusively on native python or numpy type names.*
* Add configurable support for Custom DataAsset modules to DataContext
* Improve support for setting and inheriting custom data_asset_type names
* Add tooltips with expectations backing data elements to rendered documentation
* Allow better selective disabling of tests (thanks @RoyalITS)
* Fix documentation build errors causing missing code blocks on readthedocs
* Update the parameter naming system in DataContext to reflect data_asset_name *and* expectation_suite_name
* Change scary warning about discarding expectations to be clearer, less scary, and only in log
* Improve profiler support for boolean types, value_counts, and type detection
* Allow user to specify data_assets to profile via CLI
* Support CLI rendering of expectation_suite and EVR-based documentation

0.7.2
-----------------
* Improved error detection and handling in CLI "add datasource" feature
* Fixes in rendering of profiling results (descriptive renderer of validation results)
* Query Generator of SQLAlchemy datasource adds tables in non-default schemas to the data asset namespace
* Added convenience methods to display HTML renderers of sections in Jupyter notebooks
* Implemented prescriptive rendering of expectations for most expectation types

0.7.1
------------

* Added documentation/tutorials/videos for onboarding and new profiling and documentation features
* Added prescriptive documentation built from expectation suites
* Improved index, layout, and navigation of data context HTML documentation site
* Bug fix: non-Python files were not included in the package
* Improved the rendering logic to gracefully deal with failed expectations
* Improved the basic dataset profiler to be more resilient
* Implement expect_column_values_to_be_of_type, expect_column_values_to_be_in_type_list for SparkDFDataset
* Updated CLI with a new documentation command and improved profile and render commands
* Expectation suites and validation results within a data context are saved in a more readable form (with indentation)
* Improved compatibility between SparkDatasource and InMemoryGenerator
* Optimization for Pandas column type checking
* Optimization for Spark duplicate value expectation (thanks @orenovadia!)
* Default run_id format no longer includes ":" and specifies UTC time
* Other internal improvements and bug fixes


0.7.0
------------

Version 0.7 of Great Expectations is HUGE. It introduces several major new features
and a large number of improvements, including breaking API changes.

The core vocabulary of expectations remains consistent. Upgrading to
the new version of GE will primarily require changes to code that
uses data contexts; existing expectation suites will require only changes
to top-level names.

 * Major update of Data Contexts. Data Contexts now offer significantly \
   more support for building and maintaining expectation suites and \
   interacting with existing pipeline systems, including providing a namespace for objects.\
   They can handle integrating, registering, and storing validation results, and
   provide a namespace for data assets, making **batches** first-class citizens in GE.
   Read more: :ref:`data_context` or :py:mod:`great_expectations.data_context`

 * Major refactor of autoinspect. Autoinspect is now built around a module
   called "profile" which provides a class-based structure for building
   expectation suites. There is no longer a default  "autoinspect_func" --
   calling autoinspect requires explicitly passing the desired profiler. See :ref:`profiling`

 * New "Compile to Docs" feature produces beautiful documentation from expectations and expectation
   validation reports, helping keep teams on the same page.

 * Name clarifications: we've stopped using the overloaded terms "expectations
   config" and "config" and instead use "expectation suite" to refer to a
   collection (or suite!) of expectations that can be used for validating a
   data asset.

   - Expectation Suites include several top level keys that are useful \
     for organizing content in a data context: data_asset_name, \
     expectation_suite_name, and data_asset_type. When a data_asset is \
     validated, those keys will be placed in the `meta` key of the \
     validation result.

 * Major enhancement to the CLI tool including `init`, `render` and more flexibility with `validate`

 * Added helper notebooks to make it easy to get started. Each notebook acts as a combination of \
   tutorial and code scaffolding, to help you quickly learn best practices by applying them to \
   your own data.

 * Relaxed constraints on expectation parameter values, making it possible to declare many column
   aggregate expectations in a way that is always "vacuously" true, such as
   ``expect_column_values_to_be_between`` ``None`` and ``None``. This makes it possible to progressively
   tighten expectations while using them as the basis for profiling results and documentation.

  * Enabled caching on dataset objects by default.

 * Bugfixes and improvements:

   * New expectations:

     * expect_column_quantile_values_to_be_between
     * expect_column_distinct_values_to_be_in_set

   * Added support for ``head`` method on all current backends, returning a PandasDataset
   * More implemented expectations for SparkDF Dataset with optimizations

     * expect_column_values_to_be_between
     * expect_column_median_to_be_between
     * expect_column_value_lengths_to_be_between

   * Optimized histogram fetching for SqlalchemyDataset and SparkDFDataset
   * Added cross-platform internal partition method, paving path for improved profiling
   * Fixed bug with outputstrftime not being honored in PandasDataset
   * Fixed series naming for column value counts
   * Standardized naming for expect_column_values_to_be_of_type
   * Standardized and made explicit use of sample normalization in stdev calculation
   * Added from_dataset helper
   * Internal testing improvements
   * Documentation reorganization and improvements
   * Introduce custom exceptions for more detailed error logs

0.6.1
------------
* Re-add testing (and support) for py2
* NOTE: Support for SqlAlchemyDataset and SparkDFDataset is enabled via optional install \
  (e.g. ``pip install great_expectations[sqlalchemy]`` or ``pip install great_expectations[spark]``)

0.6.0
------------
* Add support for SparkDFDataset and caching (HUGE work from @cselig)
* Migrate distributional expectations to new testing framework
* Add support for two new expectations: expect_column_distinct_values_to_contain_set
  and expect_column_distinct_values_to_equal_set (thanks @RoyalTS)
* FUTURE BREAKING CHANGE: The new cache mechanism for Datasets, \
  when enabled, causes GE to assume that dataset does not change between evaluation of individual expectations. \
  We anticipate this will become the future default behavior.
* BREAKING CHANGE: Drop official support pandas < 0.22

0.5.1
---------------
* **Fix** issue where no result_format available for expect_column_values_to_be_null caused error
* Use vectorized computation in pandas (#443, #445; thanks @RoyalTS)


0.5.0
----------------
* Restructured class hierarchy to have a more generic DataAsset parent that maintains expectation logic separate \
  from the tabular organization of Dataset expectations
* Added new FileDataAsset and associated expectations (#416 thanks @anhollis)
* Added support for date/datetime type columns in some SQLAlchemy expectations (#413)
* Added support for a multicolumn expectation, expect multicolumn values to be unique (#408)
* **Optimization**: You can now disable `partial_unexpected_counts` by setting the `partial_unexpected_count` value to \
  0 in the result_format argument, and we do not compute it when it would not be returned. (#431, thanks @eugmandel)
* **Fix**: Correct error in unexpected_percent computations for sqlalchemy when unexpected values exceed limit (#424)
* **Fix**: Pass meta object to expectation result (#415, thanks @jseeman)
* Add support for multicolumn expectations, with `expect_multicolumn_values_to_be_unique` as an example (#406)
* Add dataset class to from_pandas to simplify using custom datasets (#404, thanks @jtilly)
* Add schema support for sqlalchemy data context (#410, thanks @rahulj51)
* Minor documentation, warning, and testing improvements (thanks @zdog).


0.4.5
----------------
* Add a new autoinspect API and remove default expectations.
* Improve details for expect_table_columns_to_match_ordered_list (#379, thanks @rlshuhart)
* Linting fixes (thanks @elsander)
* Add support for dataset_class in from_pandas (thanks @jtilly)
* Improve redshift compatibility by correcting faulty isnull operator (thanks @avanderm)
* Adjust partitions to use tail_weight to improve JSON compatibility and
  support special cases of KL Divergence (thanks @anhollis)
* Enable custom_sql datasets for databases with multiple schemas, by
  adding a fallback for column reflection (#387, thanks @elsander)
* Remove `IF NOT EXISTS` check for custom sql temporary tables, for
  Redshift compatibility (#372, thanks @elsander)
* Allow users to pass args/kwargs for engine creation in
  SqlAlchemyDataContext (#369, thanks @elsander)
* Add support for custom schema in SqlAlchemyDataset (#370, thanks @elsander)
* Use getfullargspec to avoid deprecation warnings.
* Add expect_column_values_to_be_unique to SqlAlchemyDataset
* **Fix** map expectations for categorical columns (thanks @eugmandel)
* Improve internal testing suite (thanks @anhollis and @ccnobbli)
* Consistently use value_set instead of mixing value_set and values_set (thanks @njsmith8)

0.4.4
----------------
* Improve CLI help and set CLI return value to the number of unmet expectations
* Add error handling for empty columns to SqlAlchemyDataset, and associated tests
* **Fix** broken support for older pandas versions (#346)
* **Fix** pandas deepcopy issue (#342)

0.4.3
-------
* Improve type lists in expect_column_type_to_be[_in_list] (thanks @smontanaro and @ccnobbli)
* Update cli to use entry_points for conda compatibility, and add version option to cli
* Remove extraneous development dependency to airflow
* Address SQlAlchemy warnings in median computation
* Improve glossary in documentation
* Add 'statistics' section to validation report with overall validation results (thanks @sotte)
* Add support for parameterized expectations
* Improve support for custom expectations with better error messages (thanks @syk0saje)
* Implement expect_column_value_lenghts_to_[be_between|equal] for SQAlchemy (thanks @ccnobbli)
* **Fix** PandasDataset subclasses to inherit child class

0.4.2
-------
* **Fix** bugs in expect_column_values_to_[not]_be_null: computing unexpected value percentages and handling all-null (thanks @ccnobbli)
* Support mysql use of Decimal type (thanks @bouke-nederstigt)
* Add new expectation expect_column_values_to_not_match_regex_list.

  * Change behavior of expect_column_values_to_match_regex_list to use python re.findall in PandasDataset, relaxing \
    matching of individuals expressions to allow matches anywhere in the string.

* **Fix** documentation errors and other small errors (thanks @roblim, @ccnobbli)

0.4.1
-------
* Correct inclusion of new data_context module in source distribution

0.4.0
-------
* Initial implementation of data context API and SqlAlchemyDataset including implementations of the following \
  expectations:

  * expect_column_to_exist
  * expect_table_row_count_to_be
  * expect_table_row_count_to_be_between
  * expect_column_values_to_not_be_null
  * expect_column_values_to_be_null
  * expect_column_values_to_be_in_set
  * expect_column_values_to_be_between
  * expect_column_mean_to_be
  * expect_column_min_to_be
  * expect_column_max_to_be
  * expect_column_sum_to_be
  * expect_column_unique_value_count_to_be_between
  * expect_column_proportion_of_unique_values_to_be_between

* Major refactor of output_format to new result_format parameter. See docs for full details:

  * exception_list and related uses of the term exception have been renamed to unexpected
  * Output formats are explicitly hierarchical now, with BOOLEAN_ONLY < BASIC < SUMMARY < COMPLETE. \
    All *column_aggregate_expectation* expectations now return element count and related information included at the \
    BASIC level or higher.

* New expectation available for parameterized distributions--\
  expect_column_parameterized_distribution_ks_test_p_value_to_be_greater_than (what a name! :) -- (thanks @ccnobbli)
* ge.from_pandas() utility (thanks @schrockn)
* Pandas operations on a PandasDataset now return another PandasDataset (thanks @dlwhite5)
* expect_column_to_exist now takes a column_index parameter to specify column order (thanks @louispotok)
* Top-level validate option (ge.validate())
* ge.read_json() helper (thanks @rjurney)
* Behind-the-scenes improvements to testing framework to ensure parity across data contexts.
* Documentation improvements, bug-fixes, and internal api improvements

0.3.2
-------
* Include requirements file in source dist to support conda

0.3.1
--------
* **Fix** infinite recursion error when building custom expectations
* Catch dateutil parsing overflow errors

0.2
-----
* Distributional expectations and associated helpers are improved and renamed to be more clear regarding the tests they apply
* Expectation decorators have been refactored significantly to streamline implementing expectations and support custom expectations
* API and examples for custom expectations are available
* New output formats are available for all expectations
* Significant improvements to test suite and compatibility<|MERGE_RESOLUTION|>--- conflicted
+++ resolved
@@ -7,12 +7,8 @@
 
 Develop
 -----------------
-<<<<<<< HEAD
-* [FEATURE] Add new expectation expect_table_row_count_to_equal_other_table for
- SqlAlchemyDataset
-=======
 * [FEATURE] A profiler that builds suites from JSONSchema files.
->>>>>>> 5c98cdc0
+* [FEATURE] Add new expectation expect_table_row_count_to_equal_other_table for SqlAlchemyDataset
 
 0.11.5
 -----------------
