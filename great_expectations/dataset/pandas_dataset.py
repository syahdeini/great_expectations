import pandas as pd
import numpy as np
from scipy import stats
import re
from dateutil.parser import parse
from datetime import datetime
import json
from functools import wraps


from .base import DataSet
from .util import is_valid_partition_object, remove_empty_intervals

class MetaPandasDataSet(DataSet):

    def __init__(self, *args, **kwargs):
        super(MetaPandasDataSet, self).__init__(*args, **kwargs)

    @classmethod
    def column_map_expectation(cls, func):

        @cls.expectation
        @wraps(func)
        def inner_wrapper(self, column, mostly=None, output_format=None, *args, **kwargs):

            if output_format == None:
                output_format = self.default_expectation_args["output_format"]

            series = self[column]
            null_indexes = series.isnull()

            nonnull_values = series[null_indexes==False]
            nonnull_count = (null_indexes==False).sum()

            successful_indexes = func(self, nonnull_values, *args, **kwargs)
            success_count = successful_indexes.sum()

            exception_list = list(series[(successful_indexes==False)&(null_indexes==False)])
            exception_index_list = list(series[(successful_indexes==False)&(null_indexes==False)].index)

            if nonnull_count > 0:
                percent_success = float(success_count)/nonnull_count

                if mostly:
                    success = percent_success >= mostly

                else:
                    success = len(exception_list) == 0

            else:
                success = True
                percent_success = None

            # print nonnull_count, success_count, percent_success, success

            if output_format=="BOOLEAN_ONLY":
                return_obj = success

            elif output_format=="BASIC":
                return_obj = {
                    "success" : success,
                    "exception_list" : exception_list,
                    "exception_index_list": exception_index_list,
                }

            elif output_format=="SUMMARY":
                element_count = int(len(series))
                missing_count = int(null_indexes.sum())
                exception_count = len(exception_list)

                exception_value_series = pd.Series(exception_list).value_counts()
                exception_counts = dict(zip(
                    list(exception_value_series.index),
                    list(exception_value_series.values),
                ))

                if element_count > 0:
                    missing_percent = float(missing_count) / element_count

                    if nonnull_count > 0:
                        exception_percent = float(exception_count) / element_count
                        exception_percent_nonmissing = float(exception_count) / nonnull_count

                else:
                    missing_percent = None
                    nonmissing_count = None
                    exception_percent = None
                    exception_percent_nonmissing = None


                return_obj = {
                    "success" : success,
                    "exception_list" : exception_list,
                    "exception_index_list": exception_index_list,
                    "summary_obj" : {
                        "element_count" : element_count,
                        "missing_count" : missing_count,
                        "missing_percent" : missing_percent,
                        "exception_count" : exception_count,
                        "exception_percent": exception_percent,
                        "exception_percent_nonmissing": exception_percent_nonmissing,
<<<<<<< HEAD
                        "exception_counts": exception_counts,                    
=======
                        "exception_counts": exception_counts,
>>>>>>> 090d3d13
                    }
                }

            else:
                print ("Warning: Unknown output_format %s. Defaulting to BASIC." % (output_format,))
                return_obj = {
                    "success" : success,
                    "exception_list" : exception_list,
                }

            return return_obj

        inner_wrapper.__name__ = func.__name__
        inner_wrapper.__doc__ = func.__doc__
        return inner_wrapper


    @classmethod
    def column_aggregate_expectation(cls, func):

        @cls.expectation
        @wraps(func)
        def inner_wrapper(self, column, output_format=None, *args, **kwargs):

            series = self[column]
            null_indexes = series.isnull()

            nonnull_values = series[null_indexes==False]
            nonnull_count = (null_indexes==False).sum()

            result_obj = func(self, nonnull_values, *args, **kwargs)
<<<<<<< HEAD
            
            #!!! This would be the right place to validate result_obj
            #!!! It should contain:
            #!!!    success: bool
            #!!!    true_value: int or float
            #!!!    summary_obj: json-serializable dict

            if output_format == "BASIC":
                return_obj = {
                    "success" : bool(result_obj["success"]),
                    "true_value" : true_value,
=======

            #!!! This would be the right place to validate result_obj
            #!!! It should contain:
            #!!!    success: bool
            #!!!    true_value: int or float
            #!!!    summary_obj: json-serializable dict

            if output_format == "BASIC":
                return_obj = {
                    "success" : bool(result_obj["success"]),
                    "true_value" : result_obj["true_value"],
>>>>>>> 090d3d13
                }

            elif output_format == "SUMMARY":
                return_obj = {
                    "success" : bool(result_obj["success"]),
<<<<<<< HEAD
                    "true_value" : true_value,
=======
                    "true_value" : result_obj["true_value"],
>>>>>>> 090d3d13
                    "summary_obj" : result_obj["summary_obj"]
                }

            elif output_format=="BOOLEAN_ONLY":
                return_obj = bool(result_obj["success"])

            else:
                print ("Warning: Unknown output_format %s. Defaulting to BASIC." % (output_format,))
                return_obj = {
                    "success" : bool(result_obj["success"]),
                    "true_value" : result_obj["true_value"],
                }

            return return_obj

        return inner_wrapper


class PandasDataSet(MetaPandasDataSet, pd.DataFrame):

    def __init__(self, *args, **kwargs):
        super(PandasDataSet, self).__init__(*args, **kwargs)

    ### Expectation methods ###

    @DataSet.old_column_expectation
    def expect_column_to_exist(self, column, suppress_exceptions=False):

        if suppress_exceptions:
            column in self
        else:
            return {
                "success" : column in self
            }


    @DataSet.old_expectation
    def expect_table_row_count_to_be_between(self, min_value, max_value,suppress_exceptions=False):

        outcome = False
        if self.shape[0] >= min_value and self.shape[0] <= max_value:
            outcome = True

        if suppress_exceptions:
            exceptions = None
        else:
            exceptions = self.shape[0]

        return {
            'success':outcome,
            'true_value':exceptions
        }


    @DataSet.old_expectation
    def expect_table_row_count_to_equal(self, value, suppress_exceptions=False):

        outcome = False
        if self.shape[0] == value:
            outcome = True

        if suppress_exceptions:
            exceptions = None
        else:
            exceptions = self.shape[0]

        return {
            'success':outcome,
            'true_value':self.shape[0]
        }


    @MetaPandasDataSet.column_map_expectation
    def expect_column_values_to_be_unique(self, series):
        dupes = set(series[series.duplicated()])
        return series.map(lambda x: x not in dupes)

<<<<<<< HEAD
    #@DataSet.old_column_expectation
    #def expect_column_values_to_be_unique(self, column, mostly=None, suppress_exceptions=False):

    #    not_null = self[column].notnull()
    #    not_null_values = self[not_null][column]
    #    unique_not_null_values = set(not_null_values)

    #    if len(not_null_values) == 0:
    #        # print 'Warning: All values are null'
    #        return {
    #            'success': True,
    #            'exception_list':[]
    #        }

    #    if suppress_exceptions:
    #        exceptions = None
    #    elif list(not_null_values.duplicated()) == []:
    #        # If all values are null .duplicated returns no boolean values
    #        exceptions = None
    #    else:
    #        exceptions = list(not_null_values[not_null_values.duplicated()])

    #    if mostly:
    #        percent_unique = 1 - float(len(unique_not_null_values))/len(not_null_values)
    #        return {
    #            'success' : (percent_unique >= mostly),
    #            'exception_list' : exceptions
    #        }
    #    else:
    #        return {
    #            'success' : (len(unique_not_null_values) == len(not_null_values)),
    #            'exception_list' : exceptions
    #        }

    @MetaPandasDataSet.column_map_expectation
    def expect_column_values_to_not_be_null(self, series):
        return series.notnull()
        # def is_not_null(val):
        #     #!!! This depends on the definition of null. Should we include np.nan in the definition of null?
        #     #TODO Should this functionality be included/excluded from expect_column_values_to_be_of_type?
        #     if val == None:
        #         return True
        #     else:
        #         return False

        # return series.map(is_not_null)

    #@DataSet.old_column_expectation
    #def expect_column_values_to_not_be_null(self, column, mostly=None, suppress_exceptions=False):

    #    not_null = self[column].notnull()
    #    null_count = (not_null==False).sum()

    #    if suppress_exceptions:
    #        exceptions = None
    #    else:
    #        exceptions = [None for i in range(null_count)]

    #    if mostly:
    #        percent_not_null = 1 - float(null_count)/len(self[column])
    #        return {
    #            'success' : (percent_not_null >= mostly),
    #            'exception_list' : exceptions
    #        }
    #    else:
    #        return {
    #            'success' : not_null.all(),
    #            'exception_list' : exceptions
    #        }
=======

    @MetaPandasDataSet.column_map_expectation
    def expect_column_values_to_not_be_null(self, series):
        return series.notnull()

>>>>>>> 090d3d13

    @MetaPandasDataSet.column_map_expectation
    def expect_column_values_to_be_null(self, series):
        return series.isnull()
<<<<<<< HEAD
        #!!! This depends on the definition of null.
        #TODO Include/exclude this functionality from the of_type expectations
        # def is_null(val):
        #     if val == None:
        #         return True
        #     else:
        #         return False

        # return series.map(is_null)

    #@DataSet.old_column_expectation
    #def expect_column_values_to_be_null(self, column, mostly=None, suppress_exceptions=False):

    #    null = self[column].isnull()
    #    not_null = self[column].notnull()
    #    null_values = self[null][column]
    #    not_null_values = self[not_null][column]

    #    if suppress_exceptions:
    #        exceptions = None
    #    else:
    #        exceptions = list(not_null_values)

    #    if mostly:
    #        #Prevent division-by-zero errors
    #        percent_matching = float(null.sum())/len(self[column])
    #        return {
    #            'success':(percent_matching >= mostly),
    #            'exception_list':exceptions
    #        }
    #    else:
    #        return {
    #            'success':null.all(),
    #            'exception_list':exceptions
    #        }
=======
>>>>>>> 090d3d13


    @MetaPandasDataSet.column_map_expectation
    def expect_column_values_to_be_of_type(self, series, type_, target_datasource="numpy"):

        python_avro_types = {
                "null":type(None),
                "boolean":bool,
                "int":int,
                "long":int,
                "float":float,
                "double":float,
                "bytes":bytes,
                "string":str
                }

        numpy_avro_types = {
                "null":np.nan,
                "boolean":np.bool_,
                "int":np.int64,
                "long":np.longdouble,
                "float":np.float_,
                "double":np.longdouble,
                "bytes":np.bytes_,
                "string":np.string_
                }

        datasource = {"python":python_avro_types, "numpy":numpy_avro_types}

        target_type = datasource[target_datasource][type_]
        result = series.map(lambda x: type(x) == target_type)

        return result


    @MetaPandasDataSet.column_map_expectation
    def expect_column_values_to_be_in_type_list(self, series, type_list, target_datasource="numpy"):

        python_avro_types = {
                "null":type(None),
                "boolean":bool,
                "int":int,
                "long":int,
                "float":float,
                "double":float,
                "bytes":bytes,
                "string":str
                }

        numpy_avro_types = {
                "null":np.nan,
                "boolean":np.bool_,
                "int":np.int64,
                "long":np.longdouble,
                "float":np.float_,
                "double":np.longdouble,
                "bytes":np.bytes_,
                "string":np.string_
                }

        datasource = {"python":python_avro_types, "numpy":numpy_avro_types}

        target_type_list = [datasource[target_datasource][t] for t in type_]
        result = series.map(lambda x: type(x) in target_type_list)

        return result


<<<<<<< HEAD
    # @DataSet.old_column_expectation
    # def expect_column_values_to_be_of_type(self, column, type_, target_datasource, mostly=None, suppress_exceptions=False):

    #     python_avro_types = {
    #             "null":type(None),
    #             "boolean":bool,
    #             "int":int,
    #             "long":int,
    #             "float":float,
    #             "double":float,
    #             "bytes":bytes,
    #             "string":str
    #             }

    #     numpy_avro_types = {
    #             "null":np.nan,
    #             "boolean":np.bool_,
    #             "int":np.int64,
    #             "long":np.longdouble,
    #             "float":np.float_,
    #             "double":np.longdouble,
    #             "bytes":np.bytes_,
    #             "string":np.string_
    #             }

    #     datasource = {"python":python_avro_types, "numpy":numpy_avro_types}

    #     user_type = datasource[target_datasource][type_]

    #     not_null = self[column].notnull()
    #     not_null_values = self[not_null][column]
    #     result = not_null_values.map(lambda x: type(x) == user_type)

    #     if suppress_exceptions:
    #         exceptions = None
    #     else:
    #         exceptions = list(not_null_values[~result])

    #     if mostly:
    #         # prevent division by zero error
    #         if len(not_null_values) == 0:
    #             return {
    #                 'success':True,
    #                 'exception_list':exceptions
    #             }

    #         percent_true = float(result.sum())/len(not_null_values)
    #         return {
    #             'success':(percent_true >= mostly),
    #             'exception_list':exceptions
    #         }
    #     else:
    #         return {
    #             'success':result.all(),
    #             'exception_list':exceptions
    #         }


    @MetaPandasDataSet.column_map_expectation
    def expect_column_values_to_be_in_set(self, series, value_set=None):
        return series.map(lambda x: x in value_set)


    #@DataSet.old_column_expectation
    #def expect_column_values_to_be_in_set(self, column, values_set, mostly=None, suppress_exceptions=False):

    #    not_null = self[column].notnull()
    #    not_null_values = self[not_null][column]

    #    #Convert to set, if passed a list
    #    unique_values_set = set(values_set)

    #    unique_values = set(not_null_values.unique())

    #    if len(not_null_values) == 0:
    #        # print 'Warning: All values are null'
    #        return {
    #            'success':True,
    #            'exception_list':[]
    #        }

    #    exceptions_set = list(unique_values - unique_values_set)
    #    exceptions_list = list(not_null_values[not_null_values.map(lambda x: x in exceptions_set)])

    #    if mostly:

    #        percent_in_set = 1 - (float(len(exceptions_list)) / len(not_null_values))
    #        if suppress_exceptions:
    #            return percent_in_set > mostly
    #        else:
    #            return {
    #                "success" : percent_in_set > mostly,
    #                "exception_list" : exceptions_list
    #            }

    #    else:
    #        if suppress_exceptions:
    #            return (len(exceptions_set) == 0)
    #        else:
    #            return {
    #                "success" : (len(exceptions_set) == 0),
    #                "exception_list" : exceptions_list
    #            }

    @MetaPandasDataSet.column_map_expectation
    def expect_column_values_to_not_be_in_set(self, series, value_set=None):
        return series.map(lambda x: x not in value_set)

    #@DataSet.old_column_expectation
    #def expect_column_values_to_not_be_in_set(self, column, values_set, mostly=None, suppress_exceptions=False):

    #    not_null = self[column].notnull()
    #    not_null_values = self[not_null][column]
    #    result = not_null_values.isin(values_set)

    #    if suppress_exceptions:
    #        exceptions = None
    #    else:
    #        exceptions = list(not_null_values[result])

    #    if mostly:
    #        # prevent division by zero
    #        if len(not_null_values) == 0:
    #            return {
    #                'success':True,
    #                'exception_list':exceptions
    #            }

    #        percent_not_in_set = 1 - (float(result.sum())/len(not_null_values))
    #        return {
    #            'success':(percent_not_in_set >= mostly),
    #            'exception_list':exceptions
    #        }

    #    else:
    #        return {
    #            'success':(~result).all(),
    #            'exception_list':exceptions
    #        }
=======

    @MetaPandasDataSet.column_map_expectation
    def expect_column_values_to_be_in_set(self, series, value_set=None):
        return series.map(lambda x: x in value_set)


    @MetaPandasDataSet.column_map_expectation
    def expect_column_values_to_not_be_in_set(self, series, value_set=None):
        return series.map(lambda x: x not in value_set)

>>>>>>> 090d3d13

    @MetaPandasDataSet.column_map_expectation
    def expect_column_values_to_be_between(self, series, min_value=None, max_value=None):

        def is_between(val):
            # TODO Might be worth explicitly defining comparisons between types (for example, between strings and ints).
            # Ensure types can be compared since some types in Python 3 cannot be logically compared.
            if type(val) == None:
                return False
            else:
                try:

                    if min_value != None and max_value != None:
                        return (min_value <= val) and (val <= max_value)

                    elif min_value == None and max_value != None:
                        return (val <= max_value)

                    elif min_value != None and max_value == None:
                        return (min_value <= val)

                    else:
                        raise ValueError("min_value and max_value cannot both be None")
                except:
                    return False

        return series.map(is_between)


<<<<<<< HEAD
    # @DataSet.old_column_expectation
    # def expect_column_values_to_be_between(self, column, min_value, max_value, mostly=None, suppress_exceptions=False):

    #     not_null = self[column].notnull()
    #     not_null_values = self[not_null][column]

    #     def is_between(val):
    #         try:
    #             return val >= min_value and val <= max_value
    #         except:
    #             return False

    #     result = not_null_values.map(is_between)

    #     if suppress_exceptions:
    #         exceptions = None
    #     else:
    #         exceptions = list(not_null_values[result==False])

    #     if mostly:
    #         #Prevent division-by-zero errors
    #         if len(not_null_values) == 0:
    #             return {
    #                 'success':True,
    #                 'exception_list':exceptions
    #             }

    #         percent_true = float(result.sum())/len(not_null_values)
    #         return {
    #             'success':(percent_true >= mostly),
    #             'exception_list':exceptions
    #         }

    #     else:
    #         return {
    #             'success': bool(result.all()),
    #             'exception_list':exceptions
    #         }

=======
>>>>>>> 090d3d13
    @MetaPandasDataSet.column_map_expectation
    def expect_column_value_lengths_to_be_between(self, series, min_value=None, max_value=None):
        #TODO should the mapping function raise the error or should the decorator?
        def length_is_between(val):

            if min_value != None and max_value != None:
                try:
                    return len(val) >= min_value and len(val) <= max_value
                except:
                    return False

            elif min_value == None and max_value != None:
                return len(val) <= max_value

            elif min_value != None and max_value == None:
                return len(val) >= min_value

            else:
                raise ValueError("Undefined interval: min_value and max_value are both None")

        return series.map(length_is_between)
<<<<<<< HEAD

    @MetaPandasDataSet.column_map_expectation
    def expect_column_value_lengths_to_equal(self, series, value):
        return series.map(lambda x : len(x) == value)

    # @DataSet.old_column_expectation
    # def expect_column_value_lengths_to_be_between(self, column, min_value, max_value, mostly=None, suppress_exceptions=False):

    #     not_null = self[column].notnull()
    #     not_null_values = self[column][not_null]

    #     def length_is_between(val):

    #         if min_value != None and max_value != None:
    #             try:
    #                 return len(val) >= min_value and len(val) <= max_value
    #             except:
    #                 return False

    #         elif min_value == None and max_value != None:
    #             return len(val) <= max_value

    #         elif min_value != None and max_value == None:
    #             return len(val) >= min_value

    #         else:
    #             raise ValueError("Undefined interval: min_value and max_value are both None")

    #     outcome = not_null_values.map(length_is_between)

    #     if suppress_exceptions:
    #         exceptions = None
    #     else:
    #         exceptions = list(not_null_values[~outcome])

    #     if mostly:
    #         # prevent divide by zero error
    #         if len(not_null_values) == 0:
    #             return {
    #                 'success' : True,
    #                 'exception_list' : exceptions
    #             }

    #         percent_true = float(sum(outcome))/len(outcome)

    #         return {
    #             'success' : (percent_true >= mostly),
    #             'exception_list' : exceptions
    #         }

    #     else:
    #         return {
    #             'success' : outcome.all(),
    #             'exception_list' : exceptions
    #         }
=======


    @MetaPandasDataSet.column_map_expectation
    def expect_column_value_lengths_to_equal(self, series, value):
        return series.map(lambda x : len(x) == value)

>>>>>>> 090d3d13

    @MetaPandasDataSet.column_map_expectation
    def expect_column_values_to_match_regex(self, series, regex):
        return series.map(
            lambda x: re.findall(regex, str(x)) != []
        )


<<<<<<< HEAD
    # @DataSet.old_column_expectation
    # def expect_column_values_to_match_regex(self, column, regex, mostly=None, suppress_exceptions=False):

    #     not_null = self[column].notnull()
    #     not_null_values = self[not_null][column]

    #     if len(not_null_values) == 0:
    #         # print 'Warning: All values are null'
    #         return {
    #             'success':True,
    #             'exception_list':[]
    #         }

    #     matches = not_null_values.map(lambda x: re.findall(regex, str(x)) != [])

    #     if suppress_exceptions:
    #         exceptions = None
    #     else:
    #         exceptions = list(not_null_values[matches==False])

    #     if mostly:
    #         #Prevent division-by-zero errors
    #         if len(not_null_values) == 0:
    #             return {
    #                 'success': True,
    #                 'exception_list':exceptions
    #             }

    #         percent_matching = float(matches.sum())/len(not_null_values)
    #         return {
    #             "success" : percent_matching >= mostly,
    #             "exception_list" : exceptions
    #         }
    #     else:
    #         return {
    #             "success" : bool(matches.all()),
    #             "exception_list" : exceptions
    #         }



    @MetaPandasDataSet.column_map_expectation
    def expect_column_values_to_not_match_regex(self, column, regex):
        return series.map(lambda x: re.findall(regex, str(x)) == [])

    # @DataSet.old_column_expectation
    # def expect_column_values_to_not_match_regex(self, column, regex, mostly=None, suppress_exceptions=False):

    #     not_null = self[column].notnull()
    #     not_null_values = self[not_null][column]

    #     if len(not_null_values) == 0:
    #         # print 'Warning: All values are null'
    #         return {
    #             'success':True,
    #             'exception_list':[]
    #         }

    #     matches = not_null_values.map(lambda x: re.findall(regex, str(x)) != [])
    #     does_not_match = not_null_values.map(lambda x: re.findall(regex, str(x)) == [])

    #     if suppress_exceptions:
    #         exceptions = None
    #     else:
    #         exceptions = list(not_null_values[matches==True])

    #     if mostly:
    #         #Prevent division-by-zero errors
    #         if len(not_null_values) == 0:
    #             return {
    #                 'success':True,
    #                 'exception_list':exceptions
    #             }

    #         percent_matching = float(does_not_match.sum())/len(not_null_values)
    #         return {
    #             'success':(percent_matching >= mostly),
    #             'exception_list':exceptions
    #         }
    #     else:
    #         return {
    #             'success':does_not_match.all(),
    #             'exception_list':exceptions
    #         }


    @DataSet.old_column_expectation
    def expect_column_values_to_match_regex_list(self, column, regex_list, mostly=None, suppress_exceptions=False):

        outcome = list()
        exceptions = dict()
        for r in regex_list:
            out = expect_column_values_to_match_regex(column,r,mostly,suppress_exceptions)
            outcome.append(out['success'])
            exceptions[r] = out['result']['exception_list']

        if suppress_exceptions:
            exceptions = None
=======
    @MetaPandasDataSet.column_map_expectation
    def expect_column_values_to_not_match_regex(self, column, regex):
        return series.map(lambda x: re.findall(regex, str(x)) == [])
>>>>>>> 090d3d13


    @MetaPandasDataSet.column_map_expectation
    def expect_column_values_to_match_regex_list(self, series, regex_list):

        def match_in_list(val):
            if any(re.match(regex, str(val)) for regex in regex_list):
                return True
            else:
                return False

        return series.map(match_in_list)


    @MetaPandasDataSet.column_map_expectation
    def expect_column_values_to_match_strftime_format(self, series, strftime_format):
        ## Below is a simple validation that the provided format can both format and parse a datetime object.
        ## %D is an example of a format that can format but not parse, e.g.
        try:
            datetime.strptime(datetime.strftime(datetime.now(), strftime_format), strftime_format)
        except ValueError as e:
            raise ValueError("Unable to use provided format. " + e.message)

        def is_parseable_by_format(val):
            try:
                # Note explicit cast of val to str type
                datetime.strptime(str(val), strftime_format)
                return True
            except ValueError as e:
                return False

        return series.map(is_parseable_by_format)

        #TODO Add the following to the decorator as a preliminary check.
        #if (not (column in self)):
        #    raise LookupError("The specified column does not exist.")


    @MetaPandasDataSet.column_map_expectation
    def expect_column_values_to_be_dateutil_parseable(self, series):
        def is_parseable(val):
            try:
                parse(val)
                return True
            except:
                return False

        return series.map(is_parseable)

<<<<<<< HEAD
    # @DataSet.old_column_expectation
    # def expect_column_values_to_be_dateutil_parseable(self, column, mostly=None, suppress_exceptions=False):

    #     def is_parseable(val):
    #         try:
    #             parse(val)
    #             return True
    #         except:
    #             return False

    #     not_null = self[column].notnull()
    #     not_null_values = self[column][not_null]
    #     outcome = not_null_values.map(is_parseable)

    #     if suppress_exceptions:
    #         exceptions = None
    #     else:
    #         exceptions = list(not_null_values[~outcome])

    #     if mostly:
    #         # prevent divide by zero error
    #         if len(not_null_values) == 0:
    #             return {
    #                 'success' : True,
    #                 'exception_list' : exceptions
    #             }

    #         percent_true = float(sum(outcome))/len(outcome)

    #         return {
    #             'success' : (percent_true >= mostly),
    #             'exception_list' : exceptions
    #         }

    #     else:
    #         return {
    #             'success' : bool(outcome.all()),
    #             'exception_list' : exceptions
    #         }
=======
>>>>>>> 090d3d13

    @MetaPandasDataSet.column_map_expectation
    def expect_column_values_to_be_json_parseable(self, series):
        def is_json(val):
            try:
                json.loads(val)
                return True
            except:
                return False

        return series.map(is_json)


<<<<<<< HEAD

    #@DataSet.old_column_expectation
    #def expect_column_values_to_be_valid_json(self, column, mostly=None, suppress_exceptions=False):

    #    def is_json(val):
    #        try:
    #            json.loads(val)
    #            return True
    #        except:
    #            return False

    #    not_null = self[column].notnull()
    #    not_null_values = self[column][not_null]
    #    outcome = not_null_values.map(is_json)

    #    if suppress_exceptions:
    #        exceptions = None
    #    else:
    #        exceptions = list(not_null_values[~outcome])

    #    if mostly:
    #        if len(not_null_values) == 0:
    #            return {
    #                'success' : True,
    #                'exception_list' : exceptions
    #            }

    #        percent_true = float(sum(outcome))/len(outcome)

    #        return {
    #            'success' : (percent_true >= mostly),
    #            'exception_list' : exceptions
    #        }

    #    return {
    #        'success' : outcome.all(),
    #        'exception_list' : exceptions
    #    }
=======
    @MetaPandasDataSet.column_map_expectation
    def expect_column_values_to_match_json_schema(self):
        raise NotImplementedError("Under development")


    @MetaPandasDataSet.column_aggregate_expectation
    def expect_column_mean_to_be_between(self, series, min_value, max_value):

        #!!! Does not raise an error if both min_value and max_value are None.
        column_mean = series.mean()

        return {
            "success" : (
                ((min_value <= column_mean) | (min_value == None)) and
                ((column_mean <= max_value) | (max_value == None))
            ),
            "true_value" : column_mean,
            "summary_obj" : {}
        }
>>>>>>> 090d3d13


    @MetaPandasDataSet.column_aggregate_expectation
    def expect_column_median_to_be_between(self, series, min_value, max_value):

        #!!! Does not raise an error if both min_value and max_value are None.
        column_median = series.median()

        return {
            "success" : (
                ((min_value <= column_median) | (min_value == None)) and
                ((column_median <= max_value) | (max_value == None))
            ),
            "true_value" : column_median,
            "summary_obj" : {}
        }


    @MetaPandasDataSet.column_aggregate_expectation
    def expect_column_stdev_to_be_between(self, series, min_value, max_value):

        #!!! Does not raise an error if both min_value and max_value are None.
        column_stdev = series.std()

        return {
            "success" : (
                ((min_value <= column_stdev) | (min_value == None)) and
                ((column_stdev <= max_value) | (max_value == None))
            ),
            "true_value" : column_stdev,
            "summary_obj" : {}
        }


    @MetaPandasDataSet.column_aggregate_expectation
    def expect_column_unique_value_count_to_be_between(self, series, min_value=None, max_value=None):
        unique_value_count = series.value_counts().shape[0]

        return {
<<<<<<< HEAD
            "result" : (
=======
            "success" : (
>>>>>>> 090d3d13
                ((min_value <= unique_value_count) | (min_value == None)) and
                ((unique_value_count <= max_value) | (max_value ==None))
            ),
            "true_value" : unique_value_count,
            "summary_obj" : {}
        }
<<<<<<< HEAD

        # if min_value != None and max_value != None:
        #     return (
        #         (min_value <= unique_value_count) and
        #         (unique_value_count <= max_value)
        #     ), unique_value_count
            
        # elif min_value == None and max_value != None:
        #     return (unique_value_count <= max_value), unique_value_count

        # elif min_value != None and max_value == None:
        #     return (min_value <= unique_value_count), unique_value_count

        # else:
        #     raise ValueError("min_value and max_value cannot both be None")
=======
>>>>>>> 090d3d13

    @MetaPandasDataSet.column_aggregate_expectation
    def expect_column_proportion_of_unique_values_to_be_between(self, series, min_value=0, max_value=1):
        unique_value_count = series.value_counts().shape[0]
        total_value_count = series.notnull().sum()

        if denominator > 0:
            proportion_unique = (1. * unique_value_count) / total_value_count
        else:
            proportion_unique = None

        return {
<<<<<<< HEAD
            "result" : (
=======
            "success" : (
>>>>>>> 090d3d13
                ((min_value <= proportion_unique) | (min_value == None)) and
                ((proportion_unique <= max_value) | (max_value ==None))
            ),
            "true_value" : proportion_unique,
            "summary_obj" : {}
        }
<<<<<<< HEAD
        
    @DataSet.old_column_expectation
    def expect_column_frequency_distribution_to_be(self, column, partition_object, p=0.05, suppress_exceptions=False):
=======

    @MetaPandasDataSet.column_aggregate_expectation
    def expect_column_chisquare_test_p_value_greater_than(self, series, partition_object=None, p=0.05):
>>>>>>> 090d3d13
        if not is_valid_partition_object(partition_object):
            raise ValueError("Invalid partition object.")

        expected_series = pd.Series(partition_object['weights'], index=partition_object['partition'], name='expected') * len(series)
        observed_frequencies = series.value_counts()
        # Join along the indicies to ensure we have values
        test_df = pd.concat([expected_series, observed_frequencies], axis = 1).fillna(0)
        test_result = stats.chisquare(test_df[series.name], test_df['expected'])[1]

        result_obj = {
                "success" : test_result > p,
                "true_value": test_result,
                "summary_obj": {}
            }

        return result_obj

    @MetaPandasDataSet.column_aggregate_expectation
    def expect_column_bootstrapped_ks_test_p_value_greater_than(self, series, partition_object=None, bootstrap_samples=0, p=0.05):
        if not is_valid_partition_object(partition_object):
            raise ValueError("Invalid partition object.")

        estimated_cdf = lambda x: np.interp(x, partition_object['partition'], np.append(np.array([0]), np.cumsum(partition_object['weights'])))

        if (bootsrap_samples == 0):
            #bootsrap_samples = min(1000, int (len(not_null_values) / len(partition_object['weights'])))
            bootsrap_samples = 1000

        results = [ stats.kstest(
                        np.random.choice(series, size=len(partition_object['weights']), replace=True),
                        estimated_cdf).pvalue
                    for k in range(bootsrap_samples)
                  ]

        test_result = np.mean(results)

        result_obj = {
                "success" : test_result > p,
                "true_value": test_result,
                "summary_obj": {
                    "bootsrap_samples": bootsrap_samples
                }
            }

        return result_obj


    @MetaPandasDataSet.column_aggregate_expectation
    def expect_column_kl_divergence_less_than(self, series, partition_object=None, threshold=None):
        if not is_valid_partition_object(partition_object):
            raise ValueError("Invalid partition object.")

        if not (isinstance(threshold, float) and (threshold >= 0)):
            raise ValueError("Threshold must be specified, greater than or equal to zero.")


        # If the data expected to be discrete, build a series
        if (len(partition_object['weights']) == len(partition_object['partition'])):
            observed_frequencies = series.value_counts()
            pk = observed_frequencies / (1.* len(series))
        else:
            partition_object = remove_empty_intervals(partition_object)
            hist, bin_edges = np.histogram(series, partition_object['partition'], density=False)
            pk = hist / (1.* len(series))

        kl_divergence = stats.entropy(pk, partition_object['weights'])

        result_obj = {
                "success" : kl_divergence <= threshold,
                "true_value" : kl_divergence,
                "summary_obj": {}
            }

        return result_obj<|MERGE_RESOLUTION|>--- conflicted
+++ resolved
@@ -99,11 +99,7 @@
                         "exception_count" : exception_count,
                         "exception_percent": exception_percent,
                         "exception_percent_nonmissing": exception_percent_nonmissing,
-<<<<<<< HEAD
-                        "exception_counts": exception_counts,                    
-=======
                         "exception_counts": exception_counts,
->>>>>>> 090d3d13
                     }
                 }
 
@@ -135,8 +131,7 @@
             nonnull_count = (null_indexes==False).sum()
 
             result_obj = func(self, nonnull_values, *args, **kwargs)
-<<<<<<< HEAD
-            
+
             #!!! This would be the right place to validate result_obj
             #!!! It should contain:
             #!!!    success: bool
@@ -146,30 +141,13 @@
             if output_format == "BASIC":
                 return_obj = {
                     "success" : bool(result_obj["success"]),
-                    "true_value" : true_value,
-=======
-
-            #!!! This would be the right place to validate result_obj
-            #!!! It should contain:
-            #!!!    success: bool
-            #!!!    true_value: int or float
-            #!!!    summary_obj: json-serializable dict
-
-            if output_format == "BASIC":
+                    "true_value" : result_obj["true_value"],
+                }
+
+            elif output_format == "SUMMARY":
                 return_obj = {
                     "success" : bool(result_obj["success"]),
                     "true_value" : result_obj["true_value"],
->>>>>>> 090d3d13
-                }
-
-            elif output_format == "SUMMARY":
-                return_obj = {
-                    "success" : bool(result_obj["success"]),
-<<<<<<< HEAD
-                    "true_value" : true_value,
-=======
-                    "true_value" : result_obj["true_value"],
->>>>>>> 090d3d13
                     "summary_obj" : result_obj["summary_obj"]
                 }
 
@@ -247,125 +225,15 @@
         dupes = set(series[series.duplicated()])
         return series.map(lambda x: x not in dupes)
 
-<<<<<<< HEAD
-    #@DataSet.old_column_expectation
-    #def expect_column_values_to_be_unique(self, column, mostly=None, suppress_exceptions=False):
-
-    #    not_null = self[column].notnull()
-    #    not_null_values = self[not_null][column]
-    #    unique_not_null_values = set(not_null_values)
-
-    #    if len(not_null_values) == 0:
-    #        # print 'Warning: All values are null'
-    #        return {
-    #            'success': True,
-    #            'exception_list':[]
-    #        }
-
-    #    if suppress_exceptions:
-    #        exceptions = None
-    #    elif list(not_null_values.duplicated()) == []:
-    #        # If all values are null .duplicated returns no boolean values
-    #        exceptions = None
-    #    else:
-    #        exceptions = list(not_null_values[not_null_values.duplicated()])
-
-    #    if mostly:
-    #        percent_unique = 1 - float(len(unique_not_null_values))/len(not_null_values)
-    #        return {
-    #            'success' : (percent_unique >= mostly),
-    #            'exception_list' : exceptions
-    #        }
-    #    else:
-    #        return {
-    #            'success' : (len(unique_not_null_values) == len(not_null_values)),
-    #            'exception_list' : exceptions
-    #        }
 
     @MetaPandasDataSet.column_map_expectation
     def expect_column_values_to_not_be_null(self, series):
         return series.notnull()
-        # def is_not_null(val):
-        #     #!!! This depends on the definition of null. Should we include np.nan in the definition of null?
-        #     #TODO Should this functionality be included/excluded from expect_column_values_to_be_of_type?
-        #     if val == None:
-        #         return True
-        #     else:
-        #         return False
-
-        # return series.map(is_not_null)
-
-    #@DataSet.old_column_expectation
-    #def expect_column_values_to_not_be_null(self, column, mostly=None, suppress_exceptions=False):
-
-    #    not_null = self[column].notnull()
-    #    null_count = (not_null==False).sum()
-
-    #    if suppress_exceptions:
-    #        exceptions = None
-    #    else:
-    #        exceptions = [None for i in range(null_count)]
-
-    #    if mostly:
-    #        percent_not_null = 1 - float(null_count)/len(self[column])
-    #        return {
-    #            'success' : (percent_not_null >= mostly),
-    #            'exception_list' : exceptions
-    #        }
-    #    else:
-    #        return {
-    #            'success' : not_null.all(),
-    #            'exception_list' : exceptions
-    #        }
-=======
-
-    @MetaPandasDataSet.column_map_expectation
-    def expect_column_values_to_not_be_null(self, series):
-        return series.notnull()
-
->>>>>>> 090d3d13
+
 
     @MetaPandasDataSet.column_map_expectation
     def expect_column_values_to_be_null(self, series):
         return series.isnull()
-<<<<<<< HEAD
-        #!!! This depends on the definition of null.
-        #TODO Include/exclude this functionality from the of_type expectations
-        # def is_null(val):
-        #     if val == None:
-        #         return True
-        #     else:
-        #         return False
-
-        # return series.map(is_null)
-
-    #@DataSet.old_column_expectation
-    #def expect_column_values_to_be_null(self, column, mostly=None, suppress_exceptions=False):
-
-    #    null = self[column].isnull()
-    #    not_null = self[column].notnull()
-    #    null_values = self[null][column]
-    #    not_null_values = self[not_null][column]
-
-    #    if suppress_exceptions:
-    #        exceptions = None
-    #    else:
-    #        exceptions = list(not_null_values)
-
-    #    if mostly:
-    #        #Prevent division-by-zero errors
-    #        percent_matching = float(null.sum())/len(self[column])
-    #        return {
-    #            'success':(percent_matching >= mostly),
-    #            'exception_list':exceptions
-    #        }
-    #    else:
-    #        return {
-    #            'success':null.all(),
-    #            'exception_list':exceptions
-    #        }
-=======
->>>>>>> 090d3d13
 
 
     @MetaPandasDataSet.column_map_expectation
@@ -434,158 +302,16 @@
         return result
 
 
-<<<<<<< HEAD
-    # @DataSet.old_column_expectation
-    # def expect_column_values_to_be_of_type(self, column, type_, target_datasource, mostly=None, suppress_exceptions=False):
-
-    #     python_avro_types = {
-    #             "null":type(None),
-    #             "boolean":bool,
-    #             "int":int,
-    #             "long":int,
-    #             "float":float,
-    #             "double":float,
-    #             "bytes":bytes,
-    #             "string":str
-    #             }
-
-    #     numpy_avro_types = {
-    #             "null":np.nan,
-    #             "boolean":np.bool_,
-    #             "int":np.int64,
-    #             "long":np.longdouble,
-    #             "float":np.float_,
-    #             "double":np.longdouble,
-    #             "bytes":np.bytes_,
-    #             "string":np.string_
-    #             }
-
-    #     datasource = {"python":python_avro_types, "numpy":numpy_avro_types}
-
-    #     user_type = datasource[target_datasource][type_]
-
-    #     not_null = self[column].notnull()
-    #     not_null_values = self[not_null][column]
-    #     result = not_null_values.map(lambda x: type(x) == user_type)
-
-    #     if suppress_exceptions:
-    #         exceptions = None
-    #     else:
-    #         exceptions = list(not_null_values[~result])
-
-    #     if mostly:
-    #         # prevent division by zero error
-    #         if len(not_null_values) == 0:
-    #             return {
-    #                 'success':True,
-    #                 'exception_list':exceptions
-    #             }
-
-    #         percent_true = float(result.sum())/len(not_null_values)
-    #         return {
-    #             'success':(percent_true >= mostly),
-    #             'exception_list':exceptions
-    #         }
-    #     else:
-    #         return {
-    #             'success':result.all(),
-    #             'exception_list':exceptions
-    #         }
-
 
     @MetaPandasDataSet.column_map_expectation
     def expect_column_values_to_be_in_set(self, series, value_set=None):
         return series.map(lambda x: x in value_set)
 
 
-    #@DataSet.old_column_expectation
-    #def expect_column_values_to_be_in_set(self, column, values_set, mostly=None, suppress_exceptions=False):
-
-    #    not_null = self[column].notnull()
-    #    not_null_values = self[not_null][column]
-
-    #    #Convert to set, if passed a list
-    #    unique_values_set = set(values_set)
-
-    #    unique_values = set(not_null_values.unique())
-
-    #    if len(not_null_values) == 0:
-    #        # print 'Warning: All values are null'
-    #        return {
-    #            'success':True,
-    #            'exception_list':[]
-    #        }
-
-    #    exceptions_set = list(unique_values - unique_values_set)
-    #    exceptions_list = list(not_null_values[not_null_values.map(lambda x: x in exceptions_set)])
-
-    #    if mostly:
-
-    #        percent_in_set = 1 - (float(len(exceptions_list)) / len(not_null_values))
-    #        if suppress_exceptions:
-    #            return percent_in_set > mostly
-    #        else:
-    #            return {
-    #                "success" : percent_in_set > mostly,
-    #                "exception_list" : exceptions_list
-    #            }
-
-    #    else:
-    #        if suppress_exceptions:
-    #            return (len(exceptions_set) == 0)
-    #        else:
-    #            return {
-    #                "success" : (len(exceptions_set) == 0),
-    #                "exception_list" : exceptions_list
-    #            }
-
     @MetaPandasDataSet.column_map_expectation
     def expect_column_values_to_not_be_in_set(self, series, value_set=None):
         return series.map(lambda x: x not in value_set)
 
-    #@DataSet.old_column_expectation
-    #def expect_column_values_to_not_be_in_set(self, column, values_set, mostly=None, suppress_exceptions=False):
-
-    #    not_null = self[column].notnull()
-    #    not_null_values = self[not_null][column]
-    #    result = not_null_values.isin(values_set)
-
-    #    if suppress_exceptions:
-    #        exceptions = None
-    #    else:
-    #        exceptions = list(not_null_values[result])
-
-    #    if mostly:
-    #        # prevent division by zero
-    #        if len(not_null_values) == 0:
-    #            return {
-    #                'success':True,
-    #                'exception_list':exceptions
-    #            }
-
-    #        percent_not_in_set = 1 - (float(result.sum())/len(not_null_values))
-    #        return {
-    #            'success':(percent_not_in_set >= mostly),
-    #            'exception_list':exceptions
-    #        }
-
-    #    else:
-    #        return {
-    #            'success':(~result).all(),
-    #            'exception_list':exceptions
-    #        }
-=======
-
-    @MetaPandasDataSet.column_map_expectation
-    def expect_column_values_to_be_in_set(self, series, value_set=None):
-        return series.map(lambda x: x in value_set)
-
-
-    @MetaPandasDataSet.column_map_expectation
-    def expect_column_values_to_not_be_in_set(self, series, value_set=None):
-        return series.map(lambda x: x not in value_set)
-
->>>>>>> 090d3d13
 
     @MetaPandasDataSet.column_map_expectation
     def expect_column_values_to_be_between(self, series, min_value=None, max_value=None):
@@ -615,48 +341,6 @@
         return series.map(is_between)
 
 
-<<<<<<< HEAD
-    # @DataSet.old_column_expectation
-    # def expect_column_values_to_be_between(self, column, min_value, max_value, mostly=None, suppress_exceptions=False):
-
-    #     not_null = self[column].notnull()
-    #     not_null_values = self[not_null][column]
-
-    #     def is_between(val):
-    #         try:
-    #             return val >= min_value and val <= max_value
-    #         except:
-    #             return False
-
-    #     result = not_null_values.map(is_between)
-
-    #     if suppress_exceptions:
-    #         exceptions = None
-    #     else:
-    #         exceptions = list(not_null_values[result==False])
-
-    #     if mostly:
-    #         #Prevent division-by-zero errors
-    #         if len(not_null_values) == 0:
-    #             return {
-    #                 'success':True,
-    #                 'exception_list':exceptions
-    #             }
-
-    #         percent_true = float(result.sum())/len(not_null_values)
-    #         return {
-    #             'success':(percent_true >= mostly),
-    #             'exception_list':exceptions
-    #         }
-
-    #     else:
-    #         return {
-    #             'success': bool(result.all()),
-    #             'exception_list':exceptions
-    #         }
-
-=======
->>>>>>> 090d3d13
     @MetaPandasDataSet.column_map_expectation
     def expect_column_value_lengths_to_be_between(self, series, min_value=None, max_value=None):
         #TODO should the mapping function raise the error or should the decorator?
@@ -678,70 +362,12 @@
                 raise ValueError("Undefined interval: min_value and max_value are both None")
 
         return series.map(length_is_between)
-<<<<<<< HEAD
+
 
     @MetaPandasDataSet.column_map_expectation
     def expect_column_value_lengths_to_equal(self, series, value):
         return series.map(lambda x : len(x) == value)
 
-    # @DataSet.old_column_expectation
-    # def expect_column_value_lengths_to_be_between(self, column, min_value, max_value, mostly=None, suppress_exceptions=False):
-
-    #     not_null = self[column].notnull()
-    #     not_null_values = self[column][not_null]
-
-    #     def length_is_between(val):
-
-    #         if min_value != None and max_value != None:
-    #             try:
-    #                 return len(val) >= min_value and len(val) <= max_value
-    #             except:
-    #                 return False
-
-    #         elif min_value == None and max_value != None:
-    #             return len(val) <= max_value
-
-    #         elif min_value != None and max_value == None:
-    #             return len(val) >= min_value
-
-    #         else:
-    #             raise ValueError("Undefined interval: min_value and max_value are both None")
-
-    #     outcome = not_null_values.map(length_is_between)
-
-    #     if suppress_exceptions:
-    #         exceptions = None
-    #     else:
-    #         exceptions = list(not_null_values[~outcome])
-
-    #     if mostly:
-    #         # prevent divide by zero error
-    #         if len(not_null_values) == 0:
-    #             return {
-    #                 'success' : True,
-    #                 'exception_list' : exceptions
-    #             }
-
-    #         percent_true = float(sum(outcome))/len(outcome)
-
-    #         return {
-    #             'success' : (percent_true >= mostly),
-    #             'exception_list' : exceptions
-    #         }
-
-    #     else:
-    #         return {
-    #             'success' : outcome.all(),
-    #             'exception_list' : exceptions
-    #         }
-=======
-
-
-    @MetaPandasDataSet.column_map_expectation
-    def expect_column_value_lengths_to_equal(self, series, value):
-        return series.map(lambda x : len(x) == value)
-
->>>>>>> 090d3d13
 
     @MetaPandasDataSet.column_map_expectation
     def expect_column_values_to_match_regex(self, series, regex):
@@ -750,110 +376,9 @@
         )
 
 
-<<<<<<< HEAD
-    # @DataSet.old_column_expectation
-    # def expect_column_values_to_match_regex(self, column, regex, mostly=None, suppress_exceptions=False):
-
-    #     not_null = self[column].notnull()
-    #     not_null_values = self[not_null][column]
-
-    #     if len(not_null_values) == 0:
-    #         # print 'Warning: All values are null'
-    #         return {
-    #             'success':True,
-    #             'exception_list':[]
-    #         }
-
-    #     matches = not_null_values.map(lambda x: re.findall(regex, str(x)) != [])
-
-    #     if suppress_exceptions:
-    #         exceptions = None
-    #     else:
-    #         exceptions = list(not_null_values[matches==False])
-
-    #     if mostly:
-    #         #Prevent division-by-zero errors
-    #         if len(not_null_values) == 0:
-    #             return {
-    #                 'success': True,
-    #                 'exception_list':exceptions
-    #             }
-
-    #         percent_matching = float(matches.sum())/len(not_null_values)
-    #         return {
-    #             "success" : percent_matching >= mostly,
-    #             "exception_list" : exceptions
-    #         }
-    #     else:
-    #         return {
-    #             "success" : bool(matches.all()),
-    #             "exception_list" : exceptions
-    #         }
-
-
-
     @MetaPandasDataSet.column_map_expectation
     def expect_column_values_to_not_match_regex(self, column, regex):
         return series.map(lambda x: re.findall(regex, str(x)) == [])
-
-    # @DataSet.old_column_expectation
-    # def expect_column_values_to_not_match_regex(self, column, regex, mostly=None, suppress_exceptions=False):
-
-    #     not_null = self[column].notnull()
-    #     not_null_values = self[not_null][column]
-
-    #     if len(not_null_values) == 0:
-    #         # print 'Warning: All values are null'
-    #         return {
-    #             'success':True,
-    #             'exception_list':[]
-    #         }
-
-    #     matches = not_null_values.map(lambda x: re.findall(regex, str(x)) != [])
-    #     does_not_match = not_null_values.map(lambda x: re.findall(regex, str(x)) == [])
-
-    #     if suppress_exceptions:
-    #         exceptions = None
-    #     else:
-    #         exceptions = list(not_null_values[matches==True])
-
-    #     if mostly:
-    #         #Prevent division-by-zero errors
-    #         if len(not_null_values) == 0:
-    #             return {
-    #                 'success':True,
-    #                 'exception_list':exceptions
-    #             }
-
-    #         percent_matching = float(does_not_match.sum())/len(not_null_values)
-    #         return {
-    #             'success':(percent_matching >= mostly),
-    #             'exception_list':exceptions
-    #         }
-    #     else:
-    #         return {
-    #             'success':does_not_match.all(),
-    #             'exception_list':exceptions
-    #         }
-
-
-    @DataSet.old_column_expectation
-    def expect_column_values_to_match_regex_list(self, column, regex_list, mostly=None, suppress_exceptions=False):
-
-        outcome = list()
-        exceptions = dict()
-        for r in regex_list:
-            out = expect_column_values_to_match_regex(column,r,mostly,suppress_exceptions)
-            outcome.append(out['success'])
-            exceptions[r] = out['result']['exception_list']
-
-        if suppress_exceptions:
-            exceptions = None
-=======
-    @MetaPandasDataSet.column_map_expectation
-    def expect_column_values_to_not_match_regex(self, column, regex):
-        return series.map(lambda x: re.findall(regex, str(x)) == [])
->>>>>>> 090d3d13
 
 
     @MetaPandasDataSet.column_map_expectation
@@ -903,48 +428,6 @@
 
         return series.map(is_parseable)
 
-<<<<<<< HEAD
-    # @DataSet.old_column_expectation
-    # def expect_column_values_to_be_dateutil_parseable(self, column, mostly=None, suppress_exceptions=False):
-
-    #     def is_parseable(val):
-    #         try:
-    #             parse(val)
-    #             return True
-    #         except:
-    #             return False
-
-    #     not_null = self[column].notnull()
-    #     not_null_values = self[column][not_null]
-    #     outcome = not_null_values.map(is_parseable)
-
-    #     if suppress_exceptions:
-    #         exceptions = None
-    #     else:
-    #         exceptions = list(not_null_values[~outcome])
-
-    #     if mostly:
-    #         # prevent divide by zero error
-    #         if len(not_null_values) == 0:
-    #             return {
-    #                 'success' : True,
-    #                 'exception_list' : exceptions
-    #             }
-
-    #         percent_true = float(sum(outcome))/len(outcome)
-
-    #         return {
-    #             'success' : (percent_true >= mostly),
-    #             'exception_list' : exceptions
-    #         }
-
-    #     else:
-    #         return {
-    #             'success' : bool(outcome.all()),
-    #             'exception_list' : exceptions
-    #         }
-=======
->>>>>>> 090d3d13
 
     @MetaPandasDataSet.column_map_expectation
     def expect_column_values_to_be_json_parseable(self, series):
@@ -958,46 +441,6 @@
         return series.map(is_json)
 
 
-<<<<<<< HEAD
-
-    #@DataSet.old_column_expectation
-    #def expect_column_values_to_be_valid_json(self, column, mostly=None, suppress_exceptions=False):
-
-    #    def is_json(val):
-    #        try:
-    #            json.loads(val)
-    #            return True
-    #        except:
-    #            return False
-
-    #    not_null = self[column].notnull()
-    #    not_null_values = self[column][not_null]
-    #    outcome = not_null_values.map(is_json)
-
-    #    if suppress_exceptions:
-    #        exceptions = None
-    #    else:
-    #        exceptions = list(not_null_values[~outcome])
-
-    #    if mostly:
-    #        if len(not_null_values) == 0:
-    #            return {
-    #                'success' : True,
-    #                'exception_list' : exceptions
-    #            }
-
-    #        percent_true = float(sum(outcome))/len(outcome)
-
-    #        return {
-    #            'success' : (percent_true >= mostly),
-    #            'exception_list' : exceptions
-    #        }
-
-    #    return {
-    #        'success' : outcome.all(),
-    #        'exception_list' : exceptions
-    #    }
-=======
     @MetaPandasDataSet.column_map_expectation
     def expect_column_values_to_match_json_schema(self):
         raise NotImplementedError("Under development")
@@ -1017,7 +460,6 @@
             "true_value" : column_mean,
             "summary_obj" : {}
         }
->>>>>>> 090d3d13
 
 
     @MetaPandasDataSet.column_aggregate_expectation
@@ -1057,35 +499,13 @@
         unique_value_count = series.value_counts().shape[0]
 
         return {
-<<<<<<< HEAD
-            "result" : (
-=======
             "success" : (
->>>>>>> 090d3d13
                 ((min_value <= unique_value_count) | (min_value == None)) and
                 ((unique_value_count <= max_value) | (max_value ==None))
             ),
             "true_value" : unique_value_count,
             "summary_obj" : {}
         }
-<<<<<<< HEAD
-
-        # if min_value != None and max_value != None:
-        #     return (
-        #         (min_value <= unique_value_count) and
-        #         (unique_value_count <= max_value)
-        #     ), unique_value_count
-            
-        # elif min_value == None and max_value != None:
-        #     return (unique_value_count <= max_value), unique_value_count
-
-        # elif min_value != None and max_value == None:
-        #     return (min_value <= unique_value_count), unique_value_count
-
-        # else:
-        #     raise ValueError("min_value and max_value cannot both be None")
-=======
->>>>>>> 090d3d13
 
     @MetaPandasDataSet.column_aggregate_expectation
     def expect_column_proportion_of_unique_values_to_be_between(self, series, min_value=0, max_value=1):
@@ -1098,26 +518,16 @@
             proportion_unique = None
 
         return {
-<<<<<<< HEAD
-            "result" : (
-=======
             "success" : (
->>>>>>> 090d3d13
                 ((min_value <= proportion_unique) | (min_value == None)) and
                 ((proportion_unique <= max_value) | (max_value ==None))
             ),
             "true_value" : proportion_unique,
             "summary_obj" : {}
         }
-<<<<<<< HEAD
-        
-    @DataSet.old_column_expectation
-    def expect_column_frequency_distribution_to_be(self, column, partition_object, p=0.05, suppress_exceptions=False):
-=======
 
     @MetaPandasDataSet.column_aggregate_expectation
     def expect_column_chisquare_test_p_value_greater_than(self, series, partition_object=None, p=0.05):
->>>>>>> 090d3d13
         if not is_valid_partition_object(partition_object):
             raise ValueError("Invalid partition object.")
 
