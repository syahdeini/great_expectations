--- conflicted
+++ resolved
@@ -20,16 +20,12 @@
 from great_expectations import __version__, read_csv
 from pyfiglet import figlet_format
 import click
-<<<<<<< HEAD
 #FIXME: This prevents us from seeing a huge stack of these messages in python 2. We'll need to fix that later.
 # tests/test_cli.py::test_cli_profile_with_datasource_arg
 #   /Users/abe/Documents/superconductive/tools/great_expectations/tests/test_cli.py:294: Warning: Click detected the use of the unicode_literals __future__ import.  This is heavily discouraged because it can introduce subtle bugs in your code.  You should instead use explicit u"" literals for your unicode strings.  For more information see https://click.palletsprojects.com/python3/
 #     cli, ["profile", "my_datasource", "-d", project_root_dir])
 click.disable_unicode_literals_warning = True
 
-=======
-click.disable_unicode_literals_warning = True
->>>>>>> da8df6a7
 import six
 import os
 import json
