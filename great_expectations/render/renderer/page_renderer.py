import logging

from marshmallow import ValidationError
from six import string_types

import pypandoc

from great_expectations.core import DataAssetIdentifier, dataAssetIdentifierSchema
from great_expectations.data_context.util import instantiate_class_from_config
from great_expectations.render.util import num_to_str

from .renderer import Renderer
from ..types import (
    RenderedDocumentContent,
    RenderedSectionContent,
    RenderedHeaderContent,
    RenderedTableContent,
    TextContent,
    RenderedStringTemplateContent,
    RenderedMarkdownContent
)
from collections import OrderedDict

logger = logging.getLogger(__name__)


class ValidationResultsPageRenderer(Renderer):

    def __init__(self, column_section_renderer=None):
        if column_section_renderer is None:
            column_section_renderer = {
                "class_name": "ValidationResultsColumnSectionRenderer"
            }
        self._column_section_renderer = instantiate_class_from_config(
            config=column_section_renderer,
            runtime_environment={},
            config_defaults={
                "module_name": column_section_renderer.get(
                    "module_name", "great_expectations.render.renderer.column_section_renderer")
            }
        )

    def render(self, validation_results):
        run_id = validation_results.meta['run_id']
        full_data_asset_identifier = validation_results.meta['data_asset_name'] or "//"
        if not isinstance(full_data_asset_identifier, DataAssetIdentifier):
            try:
                # This will cause a validation error if the data asset name is not properly formatted
                full_data_asset_identifier = dataAssetIdentifierSchema.load(full_data_asset_identifier).data
            except ValidationError:
                if isinstance(full_data_asset_identifier, string_types):
                    logger.warning("Rendering validation results using incomplete data_asset_identifier.")
                else:
                    raise
        if isinstance(full_data_asset_identifier, string_types):
            short_data_asset_name = full_data_asset_identifier
        else:
            short_data_asset_name = full_data_asset_identifier.generator_asset
        expectation_suite_name = validation_results.meta['expectation_suite_name']
<<<<<<< HEAD
    
=======

>>>>>>> bbf14ef7
        # Group EVRs by column
        columns = {}
        for evr in validation_results.results:
            if "column" in evr.expectation_config.kwargs:
                column = evr.expectation_config.kwargs["column"]
            else:
                column = "Table-Level Expectations"

            if column not in columns:
                columns[column] = []
            columns[column].append(evr)

        ordered_columns = Renderer._get_column_list_from_evrs(validation_results)

        overview_content_blocks = [
            self._render_validation_header(),
            self._render_validation_info(validation_results=validation_results),
            self._render_validation_statistics(validation_results=validation_results),
        ]

        if validation_results["meta"].get("batch_id"):
            overview_content_blocks.insert(
                2,
                self._render_nested_table_from_dict(
                    input_dict=validation_results["meta"].get("batch_id"),
                    header="Batch ID"
                )
            )

        if validation_results["meta"].get("batch_kwargs"):
            overview_content_blocks.insert(
                3,
                self._render_nested_table_from_dict(
                    input_dict=validation_results["meta"].get("batch_kwargs"),
                    header="Batch Kwargs"
                )
            )

        if "data_asset_name" in validation_results.meta and validation_results.meta["data_asset_name"]:
            data_asset_name = short_data_asset_name
        else:
            data_asset_name = None

        sections = [
            RenderedSectionContent(**{
                "section_name": "Overview",
                "content_blocks": overview_content_blocks
            })
        ]

        if "Table-Level Expectations" in columns:
            sections += [
                self._column_section_renderer.render(
                    validation_results=columns["Table-Level Expectations"]
                )
            ]

        sections += [
            self._column_section_renderer.render(
                validation_results=columns[column],
            ) for column in ordered_columns
        ]

        return RenderedDocumentContent(**{
            "renderer_type": "ValidationResultsPageRenderer",
            "data_asset_name": data_asset_name,
            "full_data_asset_identifier": full_data_asset_identifier,
            "page_title": run_id + "-" + expectation_suite_name + "-ValidationResults",
            "expectation_suite_name": expectation_suite_name,
            "sections": sections,
            "utm_medium": "validation-results-page",
        })

    @classmethod
    def _render_validation_header(cls):
        return RenderedHeaderContent(**{
            "content_block_type": "header",
            "header": "Validation Overview",
            "styling": {
                "classes": ["col-12"],
                "header": {
                    "classes": ["alert", "alert-secondary"]
                }
            }
        })

    @classmethod
    def _render_validation_info(cls, validation_results):
        run_id = validation_results.meta['run_id']
        full_data_asset_identifier = validation_results.meta['data_asset_name'] or ""
        if not isinstance(full_data_asset_identifier, DataAssetIdentifier):
            try:
                # This will cause a validation error if the data asset name is not properly formatted
                full_data_asset_identifier = dataAssetIdentifierSchema.load(full_data_asset_identifier).data
            except ValidationError:
                if isinstance(full_data_asset_identifier, string_types):
                    logger.warning("Rendering validation results using incomplete data_asset_identifier.")
                else:
                    raise
        expectation_suite_name = validation_results.meta['expectation_suite_name']
        ge_version = validation_results.meta["great_expectations.__version__"]
        success = validation_results.success
        if success:
            success = '<i class="fas fa-check-circle text-success" aria-hidden="true"></i> Succeeded'
        else:
            success = '<i class="fas fa-times text-danger" aria-hidden="true"></i> Failed'

        return RenderedTableContent(**{
            "content_block_type": "table",
            "header": "Info",
            "table": [
                ["Full Data Asset Identifier", full_data_asset_identifier.to_path()],
                ["Expectation Suite Name", expectation_suite_name],
                ["Great Expectations Version", ge_version],
                ["Run ID", run_id],
                ["Validation Status", success]
            ],
            "styling": {
                "classes": ["col-12", "table-responsive"],
                "styles": {
                    "margin-top": "20px"
                },
                "body": {
                    "classes": ["table", "table-sm"]
                }
            },
        })

    @classmethod
    def _render_nested_table_from_dict(cls, input_dict, header=None, sub_table=False):
        table_rows = []

        for kwarg, value in input_dict.items():
            if not isinstance(value, (dict, OrderedDict)):
                table_row = [
                    RenderedStringTemplateContent(**{
                        "content_block_type": "string_template",
                        "string_template": {
                            "template": "$value",
                            "params": {
                                "value": str(kwarg)
                            },
                            "styling": {
                                "default": {
                                    "styles": {
                                        "word-break": "break-all"
                                    }
                                },
                            }
                        },
                        "styling": {
                            "parent": {
                                "classes": ["pr-3"],
                            }
                        }
                    }),
                    RenderedStringTemplateContent(**{
                        "content_block_type": "string_template",
                        "string_template": {
                            "template": "$value",
                            "params": {
                                "value": str(value)
                            },
                            "styling": {
                                "default": {
                                    "styles": {
                                        "word-break": "break-all"
                                    }
                                },
                            }
                        },
                        "styling": {
                            "parent": {
                                "classes": [],
                            }
                        }
                    })
                ]
            else:
                table_row = [
                    RenderedStringTemplateContent(**{
                        "content_block_type": "string_template",
                        "string_template": {
                            "template": "$value",
                            "params": {
                                "value": str(kwarg)
                            },
                            "styling": {
                                "default": {
                                    "styles": {
                                        "word-break": "break-all"
                                    }
                                },
                            }
                        },
                        "styling": {
                            "parent": {
                                "classes": ["pr-3"],
                            }
                        }
                    }),
                    cls._render_nested_table_from_dict(value, sub_table=True)
                ]
            table_rows.append(table_row)

        table_rows.sort(key=lambda row: row[0].string_template["params"]["value"])

        if sub_table:
            return RenderedTableContent(**{
                "content_block_type": "table",
                "table": table_rows,
                "styling": {
                    "classes": ["col-12", "table-responsive"],
                    "body": {
                        "classes": ["table", "table-sm", "m-0"]
                    },
                    "parent": {
                        "classes": ["pt-0", "pl-0", "border-top-0"]
                    }
                },
            })
        else:
            return RenderedTableContent(**{
                "content_block_type": "table",
                "header": header,
                "table": table_rows,
                "styling": {
                    "classes": ["col-12", "table-responsive"],
                    "styles": {
                        "margin-top": "20px"
                    },
                    "body": {
                        "classes": ["table", "table-sm"]
                    }
                },
            })

    @classmethod
    def _render_validation_statistics(cls, validation_results):
        statistics = validation_results["statistics"]
        statistics_dict = OrderedDict([
            ("evaluated_expectations", "Evaluated Expectations"),
            ("successful_expectations", "Successful Expectations"),
            ("unsuccessful_expectations", "Unsuccessful Expectations"),
            ("success_percent", "Success Percent")
        ])
        table_rows = []
        for key, value in statistics_dict.items():
            if statistics.get(key) is not None:
                if key == "success_percent":
                    # table_rows.append([value, "{0:.2f}%".format(statistics[key])])
                    table_rows.append([value, num_to_str(statistics[key], precision=4) + "%"])
                else:
                    table_rows.append([value, statistics[key]])
<<<<<<< HEAD
        
=======

>>>>>>> bbf14ef7
        return RenderedTableContent(**{
            "content_block_type": "table",
            "header": "Statistics",
            "table": table_rows,
            "styling": {
                "classes": ["col-6", "table-responsive"],
                "styles": {
                    "margin-top": "20px"
                },
                "body": {
                    "classes": ["table", "table-sm"]
                }
            },
        })


class ExpectationSuitePageRenderer(Renderer):

    def __init__(self, column_section_renderer=None):
        if column_section_renderer is None:
            column_section_renderer = {
                "class_name": "ExpectationSuiteColumnSectionRenderer"
            }
        self._column_section_renderer = instantiate_class_from_config(
            config=column_section_renderer,
            runtime_environment={},
            config_defaults={
                "module_name": column_section_renderer.get(
                    "module_name", "great_expectations.render.renderer.column_section_renderer")
            }
        )

    def render(self, expectations):
        columns, ordered_columns = self._group_and_order_expectations_by_column(expectations)
        full_data_asset_identifier = expectations.data_asset_name
        if not isinstance(full_data_asset_identifier, DataAssetIdentifier):
            try:
                # This will cause a validation error if the data asset name is not properly formatted
                full_data_asset_identifier = dataAssetIdentifierSchema.load(full_data_asset_identifier).data
            except ValidationError:
                if isinstance(full_data_asset_identifier, string_types):
                    logger.warning("Rendering validation results using incomplete data_asset_identifier.")
                else:
                    raise
        expectation_suite_name = expectations.expectation_suite_name

        overview_content_blocks = [
            self._render_asset_header(expectations),
            self._render_asset_info(expectations)
        ]
<<<<<<< HEAD
        
=======

        table_level_expectations_content_block = self._render_table_level_expectations(columns)
        if table_level_expectations_content_block is not None:
            overview_content_blocks.append(table_level_expectations_content_block)

>>>>>>> bbf14ef7
        asset_notes_content_block = self._render_asset_notes(expectations)
        if asset_notes_content_block is not None:
            overview_content_blocks.append(asset_notes_content_block)

<<<<<<< HEAD
        table_level_expectations_content_block = self._render_table_level_expectations(columns)
        if table_level_expectations_content_block is not None:
            overview_content_blocks.append(table_level_expectations_content_block)

=======
>>>>>>> bbf14ef7
        sections = [
            RenderedSectionContent(**{
                "section_name": "Overview",
                "content_blocks": overview_content_blocks,
            })
        ]

        sections += [
            self._column_section_renderer.render(expectations=columns[column]) for column in ordered_columns if column != "_nocolumn"
        ]
        return RenderedDocumentContent(**{
            # "data_asset_name": short_data_asset_name,
            "renderer_type": "ExpectationSuitePageRenderer",
            "full_data_asset_identifier": full_data_asset_identifier,
            "page_title": expectation_suite_name,
            "utm_medium": "expectation-suite-page",
            "sections": sections
        })

    def _render_table_level_expectations(self, columns):
        table_level_expectations = columns.get("_nocolumn")
        if not table_level_expectations:
            return None
        else:
            expectation_bullet_list = self._column_section_renderer.render(
                expectations=table_level_expectations).content_blocks[1]
            expectation_bullet_list.header = "Table-Level Expectations"
            return expectation_bullet_list

    @classmethod
    def _render_asset_header(cls, expectations):
        return RenderedHeaderContent(**{
            "content_block_type": "header",
            "header": "Expectation Suite Overview",
            "styling": {
                "classes": ["col-12"],
                "header": {
                    "classes": ["alert", "alert-secondary"]
                }
            }
        })

    @classmethod
    def _render_asset_info(cls, expectations):
        full_data_asset_identifier = expectations.data_asset_name
        if not isinstance(full_data_asset_identifier, DataAssetIdentifier):
            try:
                # This will cause a validation error if the data asset name is not properly formatted
                full_data_asset_identifier = dataAssetIdentifierSchema.load(full_data_asset_identifier).data
            except ValidationError:
                if isinstance(full_data_asset_identifier, string_types):
                    logger.warning("Rendering validation results using incomplete data_asset_identifier.")
                else:
                    raise
        data_asset_type = expectations.data_asset_type
        expectation_suite_name = expectations.expectation_suite_name
        ge_version = expectations.meta["great_expectations.__version__"]

        return RenderedTableContent(**{
            "content_block_type": "table",
            "header": "Info",
            "table": [
                ["Full Data Asset Identifier", full_data_asset_identifier.to_path()],
                ["Data Asset Type", data_asset_type],
                ["Expectation Suite Name", expectation_suite_name],
                ["Great Expectations Version", ge_version]
            ],
            "styling": {
                "classes": ["col-12", "table-responsive"],
                "styles": {
                    "margin-top": "20px",
                    "margin-bottom": "20px"
                },
                "body": {
                    "classes": ["table", "table-sm"]
                }
            },
        })

    # TODO: Update tests
    @classmethod
    def _render_asset_notes(cls, expectations):

        content = []

        total_expectations = len(expectations.expectations)
        columns = []
        for exp in expectations.expectations:
            if "column" in exp.kwargs:
                columns.append(exp.kwargs["column"])
        total_columns = len(set(columns))

        content = content + [
            # TODO: Leaving these two paragraphs as placeholders for later development.
            # "This Expectation suite was first generated by {BasicDatasetProfiler} on {date}, using version {xxx} of Great Expectations.",
            # "{name}, {name}, and {name} have also contributed additions and revisions.",
            "This Expectation suite currently contains %d total Expectations across %d columns." % (
                total_expectations,
                total_columns,
            ),
        ]
<<<<<<< HEAD
        
=======

>>>>>>> bbf14ef7
        if "notes" in expectations.meta:
            notes = expectations.meta["notes"]
            note_content = None

            if isinstance(notes, string_types):
                note_content = [notes]

            elif isinstance(notes, list):
                note_content = notes

            elif isinstance(notes, dict):
                if "format" in notes:
                    if notes["format"] == "string":
                        if isinstance(notes["content"], string_types):
                            note_content = [notes["content"]]
                        elif isinstance(notes["content"], list):
                            note_content = notes["content"]
                        else:
                            logger.warning("Unrecognized Expectation suite notes format. Skipping rendering.")

                    elif notes["format"] == "markdown":
                        if isinstance(notes["content"], string_types):
                            note_content = [
                                RenderedMarkdownContent(**{
                                    "content_block_type": "markdown",
                                    "markdown": notes["content"],
                                    "styling": {
                                        "parent": {
                                        }
                                    }
                                })
                            ]
                        elif isinstance(notes["content"], list):
                            note_content = [
                                RenderedMarkdownContent(**{
                                    "content_block_type": "markdown",
                                    "markdown": note,
                                    "styling": {
                                        "parent": {
                                        }
                                    }
                                }) for note in notes["content"]
                            ]
                        else:
                            logger.warning("Unrecognized Expectation suite notes format. Skipping rendering.")
                else:
                    logger.warning("Unrecognized Expectation suite notes format. Skipping rendering.")
<<<<<<< HEAD
            
=======

>>>>>>> bbf14ef7
            if note_content is not None:
                content = content + note_content

        return TextContent(**{
            "content_block_type": "text",
            "header": "Notes",
            "text": content,
            "styling": {
                "classes": ["col-12", "table-responsive"],
                "styles": {
                    "margin-top": "20px"
                },
                "body": {
                    "classes": ["table", "table-sm"]
                }
            },
        })


class ProfilingResultsPageRenderer(Renderer):

    def __init__(self, overview_section_renderer=None, column_section_renderer=None):
        if overview_section_renderer is None:
            overview_section_renderer = {
                "class_name": "ProfilingResultsOverviewSectionRenderer"
            }
        if column_section_renderer is None:
            column_section_renderer = {
                "class_name": "ProfilingResultsColumnSectionRenderer"
            }
        self._overview_section_renderer = instantiate_class_from_config(
            config=overview_section_renderer,
            runtime_environment={},
            config_defaults={
                "module_name": overview_section_renderer.get(
                    "module_name", "great_expectations.render.renderer.other_section_renderer")
            }
        )
        self._column_section_renderer = instantiate_class_from_config(
            config=column_section_renderer,
            runtime_environment={},
            config_defaults={
                "module_name": column_section_renderer.get(
                    "module_name", "great_expectations.render.renderer.column_section_renderer")
            }
        )

    def render(self, validation_results):
        run_id = validation_results.meta['run_id']
        full_data_asset_identifier = validation_results.meta['data_asset_name'] or "//"
        if not isinstance(full_data_asset_identifier, DataAssetIdentifier):
            try:
                # This will cause a validation error if the data asset name is not properly formatted
                full_data_asset_identifier = dataAssetIdentifierSchema.load(full_data_asset_identifier).data
            except ValidationError:
                if isinstance(full_data_asset_identifier, string_types):
                    logger.warning("Rendering validation results using incomplete data_asset_identifier.")
                else:
                    raise
        if isinstance(full_data_asset_identifier, string_types):
            short_data_asset_name = full_data_asset_identifier
        else:
            short_data_asset_name = full_data_asset_identifier.generator_asset
        expectation_suite_name = validation_results.meta['expectation_suite_name']

        # Group EVRs by column
        #TODO: When we implement a ValidationResultSuite class, this method will move there.
        columns = self._group_evrs_by_column(validation_results)

        ordered_columns = Renderer._get_column_list_from_evrs(validation_results)
        column_types = self._overview_section_renderer._get_column_types(validation_results)

        if "data_asset_name" in validation_results.meta and validation_results.meta["data_asset_name"]:
            data_asset_name = short_data_asset_name
        else:
            data_asset_name = None

        return RenderedDocumentContent(**{
            "renderer_type": "ProfilingResultsPageRenderer",
            "data_asset_name": data_asset_name,
            "full_data_asset_identifier": full_data_asset_identifier,
            "page_title": run_id + "-" + expectation_suite_name + "-ProfilingResults",
            "utm_medium": "profiling-results-page",
            "sections":
                [
                    self._overview_section_renderer.render(
                        validation_results,
                        section_name="Overview"
                    )
                ] +
                [
                    self._column_section_renderer.render(
                        columns[column],
                        section_name=column,
                        column_type=column_types.get(column),
                    ) for column in ordered_columns
                ]
        })<|MERGE_RESOLUTION|>--- conflicted
+++ resolved
@@ -57,11 +57,7 @@
         else:
             short_data_asset_name = full_data_asset_identifier.generator_asset
         expectation_suite_name = validation_results.meta['expectation_suite_name']
-<<<<<<< HEAD
-    
-=======
-
->>>>>>> bbf14ef7
+
         # Group EVRs by column
         columns = {}
         for evr in validation_results.results:
@@ -316,11 +312,7 @@
                     table_rows.append([value, num_to_str(statistics[key], precision=4) + "%"])
                 else:
                     table_rows.append([value, statistics[key]])
-<<<<<<< HEAD
-        
-=======
-
->>>>>>> bbf14ef7
+
         return RenderedTableContent(**{
             "content_block_type": "table",
             "header": "Statistics",
@@ -371,26 +363,15 @@
             self._render_asset_header(expectations),
             self._render_asset_info(expectations)
         ]
-<<<<<<< HEAD
-        
-=======
 
         table_level_expectations_content_block = self._render_table_level_expectations(columns)
         if table_level_expectations_content_block is not None:
             overview_content_blocks.append(table_level_expectations_content_block)
 
->>>>>>> bbf14ef7
         asset_notes_content_block = self._render_asset_notes(expectations)
         if asset_notes_content_block is not None:
             overview_content_blocks.append(asset_notes_content_block)
 
-<<<<<<< HEAD
-        table_level_expectations_content_block = self._render_table_level_expectations(columns)
-        if table_level_expectations_content_block is not None:
-            overview_content_blocks.append(table_level_expectations_content_block)
-
-=======
->>>>>>> bbf14ef7
         sections = [
             RenderedSectionContent(**{
                 "section_name": "Overview",
@@ -492,11 +473,7 @@
                 total_columns,
             ),
         ]
-<<<<<<< HEAD
-        
-=======
-
->>>>>>> bbf14ef7
+
         if "notes" in expectations.meta:
             notes = expectations.meta["notes"]
             note_content = None
@@ -544,11 +521,7 @@
                             logger.warning("Unrecognized Expectation suite notes format. Skipping rendering.")
                 else:
                     logger.warning("Unrecognized Expectation suite notes format. Skipping rendering.")
-<<<<<<< HEAD
-            
-=======
-
->>>>>>> bbf14ef7
+
             if note_content is not None:
                 content = content + note_content
 
