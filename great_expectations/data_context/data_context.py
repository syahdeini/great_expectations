--- conflicted
+++ resolved
@@ -1629,7 +1629,6 @@
                     if additional_batch_kwargs is None:
                         additional_batch_kwargs = {}
 
-<<<<<<< HEAD
                     self.create_expectation_suite(
                         data_asset_name=name,
                         expectation_suite_name=profiler.__name__
@@ -1643,15 +1642,6 @@
                         data_asset_name=NormalizedDataAssetName(datasource_name, generator_name, name),
                         expectation_suite_name=profiler.__name__,
                         batch_kwargs=batch_kwargs
-=======
-                    normalized_data_asset_name = NormalizedDataAssetName(datasource_name, generator_name, name)
-                    expectation_suite_name = profiler.__name__
-
-                    batch = self.get_batch(
-                        data_asset_name=normalized_data_asset_name,
-                        expectation_suite_name=expectation_suite_name,
-                        **additional_batch_kwargs
->>>>>>> 9d63c466
                     )
 
                     if not profiler.validate(batch):
@@ -1707,19 +1697,10 @@
                     logger.warning("IOError while profiling %s. (Perhaps a loading error?) Skipping." % name)
                     logger.debug(str(err))
                     skipped_data_assets += 1
-<<<<<<< HEAD
                 except SQLAlchemyError as e:
                     logger.warning("SqlAlchemyError while profiling %s. Skipping." % name)
                     logger.debug(str(e))
                     skipped_data_assets += 1
-=======
-                # FIXME: this is a workaround for catching SQLAlchemny exceptions without taking SQLAlchemy dependency.
-                # Think how to avoid this.
-                # except Exception as e:
-                #     logger.warning("Exception while profiling %s. (Perhaps a loading error?) Skipping." % (name))
-                #     logger.debug(str(e))
-                #     skipped_data_assets += 1
->>>>>>> 9d63c466
 
             total_duration = (datetime.datetime.now() - total_start_time).total_seconds()
             logger.info("""
