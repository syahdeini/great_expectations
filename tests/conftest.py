import pytest

import shutil
import os
import json

import numpy as np
import sqlalchemy as sa

import great_expectations as ge
from great_expectations.dataset.pandas_dataset import PandasDataset
from great_expectations.data_context.util import safe_mmkdir

from .test_utils import get_dataset

CONTEXTS = ['PandasDataset', 'SqlAlchemyDataset', 'SparkDFDataset']


@pytest.fixture
def empty_expectation_suite():
    expectation_suite = {
        'dataset_name': "empty_suite_fixture",
        'meta': {},
        'expectations': []
    }
    return expectation_suite


@pytest.fixture
def basic_expectation_suite():
    expectation_suite = {
        'dataset_name': "basic_suite_fixture",
        'meta': {},
        'expectations': [
            {
                "expectation_type": "expect_column_to_exist",
                "kwargs": {
                    "column": "infinities"
                }
            },
            {
                "expectation_type": "expect_column_to_exist",
                "kwargs": {
                    "column": "nulls"
                }
            },
            {
                "expectation_type": "expect_column_to_exist",
                "kwargs": {
                    "column": "naturals"
                }
            },
            {
                "expectation_type": "expect_column_values_to_be_unique",
                "kwargs": {
                    "column": "naturals"
                }
            }
        ]
    }
    return expectation_suite


@pytest.fixture
def file_data_asset(tmp_path):
    tmp_path = str(tmp_path)
    path = os.path.join(tmp_path, 'file_data_asset.txt')
    with open(path, 'w+') as file:
        file.write(json.dumps([0, 1, 2, 3, 4]))

    return ge.data_asset.FileDataAsset(file_path=path)


@pytest.fixture(params=CONTEXTS)
def dataset(request):
    """Provide dataset fixtures that have special values and/or are otherwise useful outside
    the standard json testing framework"""
    data = {
        "infinities": [-np.inf, -10, -np.pi, 0, np.pi, 10/2.2, np.inf],
        "nulls": [np.nan, None, 0, 1.1, 2.2, 3.3, None],
        "naturals": [1, 2, 3, 4, 5, 6, 7]
    }
    schemas = {
        "pandas": {
            "infinities": "float64",
            "nulls": "float64",
            "naturals": "float64"
        },
        "postgresql": {
            "infinities": "float",
            "nulls": "float",
            "naturals": "float"
        },
        "sqlite": {
            "infinities": "float",
            "nulls": "float",
            "naturals": "float"
        },
        "spark": {
            "infinities": "float",
            "nulls": "float",
            "naturals": "float"
        }
    }
    return get_dataset(request.param, data, schemas=schemas)


@pytest.fixture()
def sqlitedb_engine():
    return sa.create_engine('sqlite://')


@pytest.fixture()
def empty_data_context(tmp_path_factory):
    context_path = tmp_path_factory.mktemp('empty_data_context')
    context_path = str(context_path)
    context = ge.data_context.DataContext.create(context_path)
    asset_config_path = os.path.join(
        context_path, "great_expectations/expectations")
    safe_mmkdir(asset_config_path, exist_ok=True)
    return context


@pytest.fixture()
def data_context(tmp_path_factory):
    # This data_context is *manually* created to have the config we want, vs created with DataContext.create
    context_path = tmp_path_factory.mktemp('data_context')
    context_path = str(context_path)
<<<<<<< HEAD
    asset_config_path = os.path.join(context_path, "great_expectations/expectations")
    safe_mmkdir(os.path.join(asset_config_path, "mydatasource/mygenerator/parameterized_expectation_suite_fixture"), exist_ok=True)
    shutil.copy("./tests/test_fixtures/great_expectations_basic.yml", str(os.path.join(context_path, "great_expectations/great_expectations.yml")))
    shutil.copy("./tests/test_fixtures/expectation_suites/parameterized_expectation_suite_fixture.json", 
        os.path.join(asset_config_path, "mydatasource/mygenerator/parameterized_expectation_suite_fixture/default.json"))
=======
    asset_config_path = os.path.join(
        context_path, "great_expectations/expectations")
    safe_mmkdir(asset_config_path, exist_ok=True)
    shutil.copy("./tests/test_fixtures/great_expectations_basic.yml",
                str(os.path.join(context_path, "great_expectations/great_expectations.yml")))
    shutil.copy("./tests/test_fixtures/expectations/parameterized_expectations_config_fixture.json",
                str(asset_config_path))
>>>>>>> f7996750
    return ge.data_context.DataContext(context_path)


@pytest.fixture()
def filesystem_csv(tmp_path_factory):
    base_dir = tmp_path_factory.mktemp('filesystem_csv')
    base_dir = str(base_dir)
    # Put a few files in the directory
    with open(os.path.join(base_dir, "f1.csv"), "w") as outfile:
        outfile.writelines(["a,b,c\n"])
    with open(os.path.join(base_dir, "f2.csv"), "w") as outfile:
        outfile.writelines(["a,b,c\n"])

    safe_mmkdir(os.path.join(base_dir, "f3"))
    with open(os.path.join(base_dir, "f3", "f3_20190101.csv"), "w") as outfile:
        outfile.writelines(["a,b,c\n"])
    with open(os.path.join(base_dir, "f3", "f3_20190102.csv"), "w") as outfile:
        outfile.writelines(["a,b,c\n"])

    return base_dir


@pytest.fixture()
def filesystem_csv_2(tmp_path_factory):
    base_dir = tmp_path_factory.mktemp('test_files')
    base_dir = str(base_dir)

    # Put a file in the directory
    toy_dataset = PandasDataset({"x": [1, 2, 3]})
    toy_dataset.to_csv(os.path.join(base_dir, "f1.csv"), index=None)
    return base_dir<|MERGE_RESOLUTION|>--- conflicted
+++ resolved
@@ -126,21 +126,11 @@
     # This data_context is *manually* created to have the config we want, vs created with DataContext.create
     context_path = tmp_path_factory.mktemp('data_context')
     context_path = str(context_path)
-<<<<<<< HEAD
     asset_config_path = os.path.join(context_path, "great_expectations/expectations")
     safe_mmkdir(os.path.join(asset_config_path, "mydatasource/mygenerator/parameterized_expectation_suite_fixture"), exist_ok=True)
     shutil.copy("./tests/test_fixtures/great_expectations_basic.yml", str(os.path.join(context_path, "great_expectations/great_expectations.yml")))
     shutil.copy("./tests/test_fixtures/expectation_suites/parameterized_expectation_suite_fixture.json", 
         os.path.join(asset_config_path, "mydatasource/mygenerator/parameterized_expectation_suite_fixture/default.json"))
-=======
-    asset_config_path = os.path.join(
-        context_path, "great_expectations/expectations")
-    safe_mmkdir(asset_config_path, exist_ok=True)
-    shutil.copy("./tests/test_fixtures/great_expectations_basic.yml",
-                str(os.path.join(context_path, "great_expectations/great_expectations.yml")))
-    shutil.copy("./tests/test_fixtures/expectations/parameterized_expectations_config_fixture.json",
-                str(asset_config_path))
->>>>>>> f7996750
     return ge.data_context.DataContext(context_path)
 
 
