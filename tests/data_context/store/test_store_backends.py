--- conflicted
+++ resolved
@@ -4,15 +4,8 @@
 from moto import mock_s3
 from mock import patch
 
-<<<<<<< HEAD
-
 from great_expectations.exceptions import StoreBackendError
 
-
-=======
-from great_expectations.exceptions import StoreBackendError
-
->>>>>>> 58ba64c7
 from great_expectations.data_context.store import (
     InMemoryStoreBackend,
     TupleFilesystemStoreBackend,
@@ -219,10 +212,7 @@
 
 
 def test_TupleGCSStoreBackend():
-<<<<<<< HEAD
-=======
     pytest.importorskip("google-cloud-storage")
->>>>>>> 58ba64c7
     """
     What does this test test and why?
 
